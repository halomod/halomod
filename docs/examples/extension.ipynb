--- conflicted
+++ resolved
@@ -479,11 +479,7 @@
    "cell_type": "markdown",
    "metadata": {},
    "source": [
-<<<<<<< HEAD
-    "And in our case for utility, we also specify the number of galaxies in this model, which is defined by `_tracer_per_central` and `sn`:"
-=======
-    "And in our case for utility, we also specify the number of galaxies in this model, which is defined by `nc` and `ns`:"
->>>>>>> 4d7e9f73
+    "And in our case for utility, we also specify the number of galaxies in this model, which is defined by `_tracer_per_central` and `_tracer_per_satellite`:"
    ]
   },
   {
