"""
Main halo model module.

Contains Frameworks that combine all components necessary for halo model calculations (eg. mass function, bias,
concentration, halo profile).

Two main classes are provided: :class:`DMHaloModel` for dark-matter only halo models, and :class:`TracerHaloModel`
for halo models including a tracer population embedded in the dark matter haloes, via a HOD.

The :class:`HaloModel` class is provided as an alias of :class:`TracerHaloModel`.
"""
from scipy.interpolate import InterpolatedUnivariateSpline as spline
import scipy.integrate as intg
import numpy as np
from scipy.optimize import minimize

from hmf import MassFunction, cached_quantity, parameter, Cosmology

# import hmf.tools as ht
from . import tools
from . import hod
from .concentration import CMRelation
from .halo_exclusion import Exclusion, NoExclusion


from copy import copy, deepcopy
from numpy import issubclass_
from hmf._internals._framework import get_model_
from . import profiles
from . import bias
from hmf.density_field.filters import TopHat
import warnings

from hmf.cosmology.cosmo import astropy_to_colossus


class DMHaloModel(MassFunction):
    """
    Dark-matter-only halo model class.

    This Framework is subclassed from hmf's ``MassFunction`` class, and operates in a similar manner.

    **kwargs: anything that can be used in the MassFunction class

    """

    rlog = True

    def __init__(
        self,
        rmin=0.01,
        rmax=120.0,
        rnum=100,
        rlog=True,
        dr_table=0.01,
        hm_logk_min=-2,
        hm_logk_max=2,
        hm_dlog10k=0.05,
        halo_profile_model="NFW",
        halo_profile_params=None,
        halo_concentration_model="Duffy08",
        halo_concentration_params=None,
        bias_model="Tinker10",
        bias_params=None,
        sd_bias_model=None,
        sd_bias_params=None,
        exclusion_model="NoExclusion",
        exclusion_params=None,
        colossus_params=None,
        hc_spectrum="nonlinear",
        Mmin=0,
        Mmax=18,
        force_1halo_turnover=True,
        **hmf_kwargs,
    ):
        """
        Initializer for the class.

        Note that all `*_model` parameters can be a string or a class of the type described below. If a string,
        it should be the name of a class that must exist in the relevant module within `halomod`.

        Parameters
        ----------
        rmin : float or arry-like, optional
            Minimum length scale over which to calculate correlations, in Mpc/h. Alternatively, if an array,
            this is used to specify the entire array of scales and `rmax`, `rnum` and `rlog` are ignored.
        rmax : float, optional
            Maximum length scale over which to calculate correlations, in Mpc/h
        rnum : int, optional
            The number of bins for correlation functions.
        rlog : bool, optional
            Whether the array of scales is regular in log-space.
        halo_profile_model: str or :class:`~profiles.Profile` subclass, optional
            The model for the density profile of the halos.
        halo_profile_params : dict, optional
            Parameters for the density profile model (see its docstring for details)
        halo_concentration_model : str or :class:`~concentration.CMRelation` subclass, optional
            The model for the concentration-mass-redshift relation of the halos.
        halo_concentration_params : dict, optional
            Parameters for the concentration-mass relation (see its docstring for details)
        bias_model : str or :class:`~bias.Bias` subclass, optional
            The model of halo bias.
        bias_params : dict, optional
            Parameters for the bias model (see its docstring for details)
        sd_bias_model : str, None, or :class:`~bias.ScaleDepBias` subclass, optional
            A model for scale-dependent bias (as a function of `r`). Setting to None will use no scale-dependent bias.
        sd_bias_params : dict, optional
            Parameters for the scale-dependent bias model (see its docstring for details).
        exclusion_model : str, None or :class:`~halo_exclusion.Exclusion` subclass
            A model for how halo exclusion is calculated.
        exclusion_params : dict, optional
            Parameters for the halo exclusion model
        hc_spectrum : str, {'linear', 'nonlinear', 'filtered-nl', 'filtered-lin'}
            A choice for how the halo-centre power spectrum is defined. The "filtered" options arise from eg.
            Schneider, Smith et al. (2014).

        Other Parameters
        ----------------
        All other parameters are passed to :class:`~MassFunction`.
        """
        super().__init__(Mmin=Mmin, Mmax=Mmax, **hmf_kwargs)

        # Initially save parameters to the class.
        self.halo_profile_model, self.halo_profile_params = (
            halo_profile_model,
            halo_profile_params or {},
        )
        self.halo_concentration_model, self.halo_concentration_params = (
            halo_concentration_model,
            halo_concentration_params or {},
        )
        self.bias_model, self.bias_params = bias_model, bias_params or {}
        self.sd_bias_model, self.sd_bias_params = sd_bias_model, sd_bias_params or {}
        self.exclusion_model, self.exclusion_params = (
            exclusion_model,
            exclusion_params or {},
        )

        # Note that these values are only chosen for accuracy, especially
        # for generating power spectra as hankel transforms.
        self._logr_table_min = -3
        self._logr_table_max = 2.5
        self.dr_table = dr_table

        self.rmin = rmin
        self.rmax = rmax
        self.rnum = rnum
        self.rlog = rlog

        self.hm_logk_min = hm_logk_min
        self.hm_logk_max = hm_logk_max
        self.hm_dlog10k = hm_dlog10k

        self.hc_spectrum = hc_spectrum
        self.force_1halo_turnover = force_1halo_turnover
        self.colossus_params = colossus_params or {}

    # ===============================================================================
    # Parameters
    # ===============================================================================
    @parameter("model")
    def bias_model(self, val):
        """Bias Model."""
        if not (isinstance(val, str) or issubclass_(val, bias.Bias)):
            raise ValueError("bias_model must be a subclass of bias.Bias")
        elif isinstance(val, str):
            return get_model_(val, "halomod.bias")
        else:
            return val

    @parameter("param")
    def bias_params(self, val):
        """Dictionary of parameters for the Bias model."""
        return val

    @parameter("switch")
    def hc_spectrum(self, val):
        """The spectrum with which the halo-centre power spectrum is identified.

           Choices are 'linear', 'nonlinear', 'filtered-lin' or 'filtered-nl'.
           'filtered' spectra are filtered with a real-space top-hat window
           function at a scale of 2 Mpc/h, which ensures that haloes
           do not overlap on scales small than this.
        """
        if val not in ["linear", "nonlinear", "filtered-lin", "filtered-nl"]:
            raise ValueError(
                "hc_spectrum must be one of linear, nonlinear, filtered-lin and filtered-nl"
            )
        return val

    @parameter("model")
    def halo_profile_model(self, val):
        """The halo density halo_profile model."""
        if not (isinstance(val, str) or issubclass_(val, profiles.Profile)):
            raise ValueError(
                "halo_profile_model must be a subclass of profiles.Profile"
            )
        elif isinstance(val, str):
            return get_model_(val, "halomod.profiles")
        else:
            return val

    @parameter("param")
    def halo_profile_params(self, val):
        """Dictionary of parameters for the Profile model."""
        return val

    @parameter("model")
    def halo_concentration_model(self, val):
        """A halo_concentration-mass relation"""
        if not (isinstance(val, str) or issubclass_(val, CMRelation)):
            raise ValueError(
                "halo_concentration_model must be a subclass of halo_concentration.CMRelation"
            )
        elif isinstance(val, str):
            return get_model_(val, "halomod.concentration")
        else:
            return val

    @parameter("param")
    def halo_concentration_params(self, val):
        """Dictionary of parameters for the concentration model."""
        return val

    @parameter("switch")
    def rmin(self, val):
        """Minimum length scale."""
        return val

    @parameter("res")
    def rmax(self, val):
        """Maximum length scale."""
        val = float(val)
        if val > 10 ** self._logr_table_max:
            warnings.warn(
                f"rmax is larger than the interpolation table maximum [{10**self._logr_table_max:.2e}]. Larger values will yield zero correlation."
            )
        return val

    @parameter("res")
    def rnum(self, val):
        """Number of r bins."""
        return int(val)

    @parameter("option")
    def rlog(self, val):
        """If True, r bins are logarithmically distributed."""
        return bool(val)

    @parameter("res")
    def dr_table(self, val):
        """The width of r bin."""
        return float(val)

    @parameter("res")
    def hm_dlog10k(self, val):
        """The width of k bin in log10."""
        return float(val)

    @parameter("res")
    def hm_logk_min(self, val):
        """The minimum k bin in log10."""
        return float(val)

    @parameter("res")
    def hm_logk_max(self, val):
        """The maximum k bin in log10."""
        return float(val)

    @parameter("model")
    def sd_bias_model(self, val):
        """Model of Scale Dependant Bias."""
        if (
            not isinstance(val, str)
            and not issubclass_(val, bias.ScaleDepBias)
            and val is not None
        ):
            raise ValueError(
                "scale_dependenent_bias must be a subclass of bias.ScaleDepBias"
            )
        elif isinstance(val, str):
            model = get_model_(val, "halomod.bias")
            if not issubclass_(model, bias.ScaleDepBias):
                raise ValueError(
                    "scale_dependenent_bias must be a subclass of bias.ScaleDepBias"
                )
            return model
        else:
            return val

    @parameter("param")
    def sd_bias_params(self, val):
        """Dictionary of parameters for Scale Dependant Bias."""
        return val

    @parameter("switch")
    def force_1halo_turnover(self, val):
        """Suppress 1-halo power on scales larger than a few virial radii."""
        return bool(val)

    @parameter("model")
    def exclusion_model(self, val):
        """A string identifier for the type of halo exclusion used (or None)."""
        if val is None:
            val = "NoExclusion"

        if issubclass_(val, Exclusion):
            return val
        else:
            return get_model_(val, "halomod.halo_exclusion")

    @parameter("param")
    def colossus_params(self, val):
        """Options for colossus cosmology not set/derived in the astropy cosmology."""
        return val

    @parameter("param")
    def exclusion_params(self, val):
        """Dictionary of parameters for the Exclusion model."""
        return val

    # ===========================================================================
    # Basic Quantities
    # ===========================================================================
    @cached_quantity
    def _r_table(self):
        """A high-resolution, high-range table of r values for internal interpolation."""
        return 10 ** np.arange(
            self._logr_table_min, self._logr_table_max, self.dr_table
        )

    @cached_quantity
    def colossus_cosmo(self):
        """
        An instance of a COLOSSUS cosmology, which can be used to perform various
        COLOSSUS operations.
        """
        return astropy_to_colossus(
            self.cosmo, sigma8=self.sigma_8, ns=self.n, **self.colossus_params
        )

    @cached_quantity
    def k_hm(self):
        """The wave-numbers at which halo-model power spectra are calculated.

        Typically smaller in range than k for linear theory.
        """
        return 10 ** np.arange(self.hm_logk_min, self.hm_logk_max, self.hm_dlog10k)

    @cached_quantity
    def r(self):
        """
        Scales at which correlation functions are computed [Mpc/h].
        """
        if hasattr(self.rmin, "__len__"):
            r = np.array(self.rmin)
        else:
            if self.rlog:
                r = np.exp(np.linspace(np.log(self.rmin), np.log(self.rmax), self.rnum))
            else:
                r = np.linspace(self.rmin, self.rmax, self.rnum)

        return r

    @cached_quantity
    def bias(self):
        """The halo bias as a function of halo mass."""
        return self.bias_model(
            nu=self.nu,
            delta_c=self.delta_c,
            m=self.m,
            mstar=self.mass_nonlinear,
            delta_halo=self.halo_overdensity_mean,
            n=self.n,
            cosmo=self.cosmo,
            sigma_8=self.sigma_8,
            n_eff=self.n_eff,
            **self.bias_params,
        )

    @cached_quantity
    def halo_concentration(self):
        """The concentration-mass relation."""
        this_filter = copy(self.filter)
        this_filter.power = self._power0
        this_profile = self.halo_profile_model(
            cm_relation=None, mdef=self.mdef, z=self.z, **self.halo_profile_params,
        )

        return self.halo_concentration_model(
            filter0=this_filter,
            growth=self.growth,
            delta_c=self.delta_c,
            profile=this_profile,
            cosmo=Cosmology(cosmo_model=self.cosmo),
            mdef=self.mdef,
            **self.halo_concentration_params,
        )

    @cached_quantity
    def halo_profile(self):
        """A class containing the elements necessary to calculate halo halo_profile quantities."""
        return self.halo_profile_model(
            cm_relation=self.halo_concentration,
            mdef=self.mdef,
            z=self.z,
            **self.halo_profile_params,
        )

    @cached_quantity
    def sd_bias(self):
        """A class containing relevant methods to calculate scale-dependent bias corrections."""
        if self.sd_bias_model is None:
            return None
        else:
            return self.sd_bias_model(
                self.corr_auto_matter_fnc(self._r_table), **self.sd_bias_params
            )

    @cached_quantity
    def halo_bias(self):
        """Halo bias."""
        return self.bias.bias()

    @cached_quantity
    def cmz_relation(self):
        """Concentration-mass-redshift relation."""
        return self.halo_concentration.cm(self.m, self.z)

    # ===========================================================================
    # Halo/DM Statistics
    # ===========================================================================
    @cached_quantity
    def sd_bias_correction(self):
        """Return the correction for scale dependancy of bias."""
        if self.sd_bias is not None:
            return self.sd_bias.bias_scale()
        else:
            return None

    @cached_quantity
    def _power_halo_centres_fnc(self):
        """
        Power spectrum of halo centres, unbiased.

        Notes
        -----
        This defines the halo-centre power spectrum, which is a part of the 2-halo
        term calculation. Formally, we make the assumption that the halo-centre
        power spectrum is linearly biased, and this function returns

        .. math :: P^{hh}_c (k) /(b_1(m_1)b_2(m_2))

        """
        if self.hc_spectrum == "filtered-lin":
            f = TopHat(None, None)
            p = self.power * f.k_space(self.k * 2.0)
            first_zero = np.where(p <= 0)[0][0]
            p[first_zero:] = 0
            return tools.ExtendedSpline(
                self.k,
                p,
                lower_func=self.linear_power_fnc,
                upper_func=tools._zero,
                match_lower=False,
            )
        elif self.hc_spectrum == "filtered-nl":
            f = TopHat(None, None)
            p = self.nonlinear_power * f.k_space(self.k * 3.0)
            first_zero = np.where(p <= 0)[0][0]
            p[first_zero:] = 0
            return tools.ExtendedSpline(
                self.k,
                p,
                lower_func=self.nonlinear_power_fnc,
                upper_func=tools._zero,
                match_lower=False,
            )
        elif self.hc_spectrum == "linear":
            return self.linear_power_fnc
        elif self.hc_spectrum == "nonlinear":
            return self.nonlinear_power_fnc
        else:
            raise ValueError("hc_spectrum was specified incorrectly!")

    @cached_quantity
    def linear_power_fnc(self):
        """A callable returning the linear power as a function of k (in h/Mpc)."""
        return tools.ExtendedSpline(
            self.k,
            self.power,
            lower_func=lambda k: k ** self.n,
            upper_func="power_law",
            domain=(0, np.inf),
        )

    @cached_quantity
    def nonlinear_power_fnc(self):
        """A callable returning the nonlinear (halofit) power as a function of k (in h/Mpc)."""
        return tools.ExtendedSpline(
            self.k,
            self.nonlinear_power,
            lower_func=lambda k: k ** self.n,
            upper_func="power_law",
            domain=(0, np.inf),
        )

    @cached_quantity
    def corr_linear_mm_fnc(self):
        """A callable returning the linear auto-correlation function of dark matter."""
        corr = tools.hankel_transform(self.linear_power_fnc, self._r_table, "r")
        return tools.ExtendedSpline(
            self._r_table,
            corr,
            lower_func="power_law",
            upper_func=lambda x: np.zeros_like(x),
        )

    @cached_quantity
    def corr_linear_mm(self):
        """The linear auto-correlation function of dark matter."""
        return self.corr_linear_mm_fnc(self.r)

    @cached_quantity
    def corr_halofit_mm_fnc(self):
        """A callable returning the linear auto-correlation function of dark matter."""
        corr = tools.hankel_transform(self.nonlinear_power_fnc, self._r_table, "r")
        return tools.ExtendedSpline(
            self._r_table,
            corr,
            lower_func="power_law",
            upper_func=lambda x: np.zeros_like(x),
        )

    @cached_quantity
    def corr_halofit_mm(self):
        """The nonlinear (from halofit) auto-correlation function of dark matter."""
        return self.corr_halofit_mm_fnc(self.r)

    @cached_quantity
    def _corr_mm_base_fnc(self):
        """A callable returning the matter correlation function used throughout the calculations."""
        if self.hc_spectrum == "linear":
            return self.corr_linear_mm_fnc
        elif self.hc_spectrum in ["nonlinear", "filtered-nl"]:
            return self.corr_halofit_mm_fnc

    def power_hh(self, k, mmin=None, mmax=None, mmin2=None, mmax2=None):
        """
        The halo-centre power spectrum of haloes in a given mass range.

        The power of a given pair of halo masses is assumed to be linearly biased,
        :math:`P_hh(k) = b(m_1)b(m_2)P_{lin}(k)`

        Parameters
        ----------
        k : np.ndarray
            Array of wavenumbers. Units h/Mpc.
        mmin : real, default :attr:`.Mmin`
            The minimum halo mass of the range (for the first of the halo pairs).
            Note: masses here are log10 masses.
        mmax : real, default :attr:`.Mmax`
            The maximum halo mass of the range (for the first of the halo pairs).
            If a single halo mass is desired, set mmax==mmin.
        mmin2 : real, default `None`
            The minimum halo mass of the range (for the second of the halo pairs).
            By default, takes the same value as `mmin`.
        mmax : real, default `None`
            The maximum halo mass of the range (for the second of the halo pairs).
            By default, takes the same value as `mmax`.
        """
        if mmin is None:
            mmin = self.Mmin
        if mmax is None:
            mmax = self.Mmax
        if mmin2 is None:
            mmin2 = mmin
        if mmax2 is None:
            mmax2 = mmax

        if mmin == mmax or mmin2 == mmax2:
            spl = spline(np.log10(self.m), self.bias)

        def get_b(mn, mx):
            if mn == mx:
                b = spl(mn)
            else:
                mask = np.logical_and(self.m >= 10 ** mn, self.m <= 10 ** mx)
                b = intg.simps(
                    self.bias[mask] * self.dndm[mask], self.m[mask]
                ) / intg.simps(self.dndm[mask], self.m[mask])
            return b

        return get_b(mmin, mmax) * get_b(mmin2, mmax2) * self._power_halo_centres_fnc(k)

    # ===========================================================================
    # Halo Profile cached quantities
    # ===========================================================================
    @cached_quantity
    def halo_profile_ukm(self):
        """Mass-normalised fourier halo profile, with shape (len(k), len(m))."""
        return self.halo_profile.u(self.k, self.m, c=self.cmz_relation)

    @cached_quantity
    def halo_profile_rho(self):
        """Mass-normalised halo density profile, with shape (len(r), len(m))."""
        return self.halo_profile.rho(
            self._r_table, self.m, norm="m", c=self.cmz_relation
        )

    @cached_quantity
    def halo_profile_lam(self):
        """Mass-normalised halo profile self-convolution, with shape (len(r), len(m))."""
        if self.halo_profile.has_lam:
            return self.halo_profile.lam(self._r_table, self.m, c=self.cmz_relation)
        else:
            return None

    # ===========================================================================
    # 2-point DM statistics
    # ===========================================================================
    @cached_quantity
    def power_1h_auto_matter_fnc(self):
        """A callable returning the halo model-derived nonlinear
        1-halo dark matter auto-power spectrum."""
        u = self.halo_profile_ukm
        integrand = self.dndm * self.m ** 3 * u ** 2

        p = (
            intg.trapz(integrand, dx=np.log(10) * self.dlog10m)
            / self.mean_density0 ** 2
        )

        return tools.ExtendedSpline(
            self.k, p, lower_func="power_law", upper_func="power_law"
        )

    @property
    def power_1h_auto_matter(self):
        """The halo model-derived nonlinear 1-halo dark matter auto-power spectrum."""
        return self.power_1h_auto_matter_fnc(self.k_hm)

    @cached_quantity
    def corr_1h_auto_matter_fnc(self):
        """A callable returning the halo model-derived nonlinear
        1-halo dark matter auto-correlation function."""
        if self.halo_profile.has_lam:
            lam = self.halo_profile_lam
            integrand = self.dndm * self.m ** 3 * lam

            table = (
                intg.trapz(integrand, dx=np.log(10) * self.dlog10m)
                / self.mean_density0 ** 2
                - 1
            )
        else:
            table = tools.hankel_transform(
                self.power_1h_auto_matter_fnc, self._r_table, "r"
            )

        return tools.ExtendedSpline(
            self._r_table,
            table,
            lower_func="power_law",
            upper_func=lambda x: np.zeros_like(x),
        )

    @property
    def corr_1h_auto_matter(self):
        """The halo model-derived nonlinear 1-halo dark matter auto-correlation function."""
        return self.corr_1h_auto_matter_fnc(self.r)

    @cached_quantity
    def power_2h_auto_matter_fnc(self):
        """A callable returning the halo model-derived nonlinear
        2-halo dark matter auto-power spectrum."""
        # TODO: check what to do here.
        # Basically, HMcode assumes that the large-scale power is equivalent
        # to the linear power, with no biasing. I think this *has* to be true
        # since the matter power is for *all* mass. But other codes (eg. chomp)
        # do the normal integral which includes biasing...
        return self._power_halo_centres_fnc

    @property
    def power_2h_auto_matter(self):
        """The halo model-derived nonlinear 2-halo dark matter auto-power spectrum."""
        # TODO: check what to do here.
        # Basically, HMcode assumes that the large-scale power is equivalent
        # to the linear power, with no biasing. I think this *has* to be true
        # since the matter power is for *all* mass. But other codes (eg. chomp)
        # do the normal integral which includes biasing...
        return self._power_halo_centres_fnc(self.k_hm)

    @cached_quantity
    def corr_2h_auto_matter_fnc(self):
        """A callable returning the halo-model-derived nonlinear
        2-halo dark matter auto-correlation function."""
        corr = tools.hankel_transform(self.power_2h_auto_matter_fnc, self._r_table, "r")
        return tools.ExtendedSpline(
            self._r_table,
            corr,
            lower_func="power_law"
            if (
                self.exclusion_model == NoExclusion
                and "filtered" not in self.hc_spectrum
            )
            else tools._zero,
            upper_func=lambda x: np.zeros_like(x),
        )

    @property
    def corr_2h_auto_matter(self):
        """The halo-model-derived nonlinear 2-halo dark matter auto-correlation function."""
        return self.corr_2h_auto_matter_fnc(self.r)

    @cached_quantity
    def corr_auto_matter_fnc(self):
        """A callable returning the halo-model-derived
        nonlinear dark matter auto-correlation function."""
        return (
            lambda r: self.corr_1h_auto_matter_fnc(r)
            + self.corr_2h_auto_matter_fnc(r)
            + 1
        )

    @property
    def corr_auto_matter(self):
        """The halo-model-derived nonlinear dark matter auto-correlation function."""
        return self.corr_auto_matter_fnc(self.r)

    @cached_quantity
    def power_auto_matter_fnc(self):
        """A callable returning the halo-model-derived
        nonlinear dark power auto-power spectrum."""
        return lambda k: self.power_1h_auto_matter_fnc(
            k
        ) + self.power_2h_auto_matter_fnc(k)

    @property
    def power_auto_matter(self):
        """The halo-model-derived nonlinear dark power auto-power spectrum."""
        return self.power_auto_matter_fnc(self.k_hm)

    @cached_quantity
    def bias_effective_matter(self):
        """The effective bias of matter in DM halos.

        This *should* be unity for models in which all dark matter is encapsulated in
        halos (though in practice it won't be for some halo-bias models). For models
        in which some dark matter exists in a "smooth" component outside halos (eg.
        the WDM model of Schneider et al. 2012) it also will not be unity.
        """
        # Integrand is just the density of halos at mass m by bias
        integrand = self.m * self.dndm * self.halo_bias
        b = intg.simps(integrand, self.m)
        return b / self.rho_gtm[0]


class TracerHaloModel(DMHaloModel):
    """
    Describe spatial statistics of a tracer population (eg. galaxies) using a HOD.

    All of the quantities in :class:`~DMHaloModel` are available here, with the addition
    of several more explicitly for the tracer population, including cross-correlations.

    Note that the flexibility of prescribing different models for the tracer population
    than the underlying DM halo population is afforded for such components as the
    profile and concentration-mass relation. By default,these are set to be the same as
    the DM models. This may be useful if eg. galaxies are not expected to trace
    the underlying dark matter density within a halo.

    Note that all `*_model` parameters can be a string or a class of the type
    described below. If a string, it should be the name of a class that must exist
    in the relevant module within ``halomod``.

    Parameters
    ----------
    hod_model : str or :class:`~hod.HOD` subclass, optional
        A model for the halo occupation distribution.
    hod_params : dict, optional
        Parameters for the HOD model.
    tracer_profile_model : str or :class:`~profiles.Profile` subclass, optional
        A density profile model for the abundance of the tracer within haloes of a
        given mass.
    tracer_profile_params : dict, optional
        Parameters for the tracer density profile model.
    tracer_concentration_model : str or :class:`~concentration.CMRelation` subclass, optional
        A concentration-mass relation supporting the tracer profile.
    tracer_concentration_params : dict, optional
        Parameters for the tracer CM relation.
    tracer_density: float, optional
        Total density of the tracer, in the units specified by the HOD model. This
        can be used to set the minimum halo mass of the HOD.
    force_1halo_turnover : bool, optional
        Whether to force the 1-halo term to turnover on large scales. THis induces a
        heuristic modification which ensures that the 1-halo term does not grow
        larger than the two-halo term on very large scales.

    Other Parameters
    ----------------
    All other parameters are passed to :class:`~DMHaloModel`.
    """

    def __init__(
        self,
        hod_model="Zehavi05",
        hod_params={},
        tracer_profile_model=None,
        tracer_profile_params=None,
        tracer_concentration_model=None,
        tracer_concentration_params=None,
        tracer_density=None,
        force_1halo_turnover=True,
        **halomodel_kwargs,
    ):
        super().__init__(**halomodel_kwargs)

        # Initially save parameters to the class.
        self.hod_params = hod_params
        self.hod_model = hod_model
        self.tracer_profile_model, self.tracer_profile_params = (
            tracer_profile_model,
            tracer_profile_params,
        )
        self.tracer_concentration_model, self.tracer_concentration_params = (
            tracer_concentration_model,
            tracer_concentration_params,
        )

        self.force_1halo_turnover = force_1halo_turnover
        # A special argument, making it possible to define M_min by mean density
        self.tracer_density = tracer_density

        # Find mmin if we want to
        if tracer_density is not None:
            mmin = self._find_m_min(tracer_density)
            self.hod_params = {"M_min": mmin}

    def update(self, **kwargs):
        """Updates any parameter passed."""
        if "tracer_density" in kwargs:
            self.tracer_density = kwargs.pop("tracer_density")
        elif "hod_params" in kwargs:
            if "M_min" in kwargs["hod_params"]:
                self.tracer_density = None

        super().update(**kwargs)

        if self.tracer_density is not None:
            mmin = self._find_m_min(self.tracer_density)
            self.hod_params = {"M_min": mmin}

    # ===============================================================================
    # Parameters
    # ===============================================================================
    @parameter("param")
    def tracer_density(self, val):
        """Mean density of the tracer, ONLY if passed directly."""
        return val

    @parameter("param")
    def hod_params(self, val: dict):
        """Dictionary of parameters for the HOD model."""
        return val

    @parameter("model")
    def hod_model(self, val):
        """:class:`~hod.HOD` class."""
        if not (isinstance(val, str) or issubclass_(val, hod.HOD)):
            raise ValueError("hod_model must be a subclass of hod.HOD")
        elif isinstance(val, str):
            return get_model_(val, "halomod.hod")
        else:
            return val

    @parameter("param")
    def tracer_profile_params(self, val: dict):
        """Dictionary of parameters for the tracer Profile model."""
        assert val is None or isinstance(val, dict)
        return val

    @parameter("model")
    def tracer_profile_model(self, val):
        """The tracer density halo_profile model."""
        if val is None:
            return val
        if not (isinstance(val, str) or issubclass_(val, profiles.Profile)):
            raise ValueError(
                "halo_profile_model must be a subclass of profiles.Profile"
            )
        if isinstance(val, str):
            return get_model_(val, "halomod.profiles")
        else:
            return val

    @parameter("model")
    def tracer_concentration_model(self, val):
        """The tracer concentration-mass relation."""
        if val is None:
            return val
        if not (isinstance(val, str) or issubclass_(val, CMRelation)):
            raise ValueError(
                "halo_concentration_model must be a subclass of concentration.CMRelation"
            )
        elif isinstance(val, str):
            return get_model_(val, "halomod.concentration")
        else:
            return val

    @parameter("param")
    def tracer_concentration_params(self, val):
        """Dictionary of parameters for tracer concentration-mass relation."""
        assert val is None or isinstance(val, dict)
        return val

    @parameter("switch")
    def force_1halo_turnover(self, val):
        """Suppress 1-halo power on scales larger than a few virial radii."""
        return bool(val)

    # ===========================================================================
    # Basic Quantities
    # ===========================================================================
    # THE FOLLOWING IS LEFT IN AS A REMINDER NEVER TO DO IT
    # CHANGING THE MINIMUM MASS DYNAMICALLY DESTROYS MANY THINGS, LIKE THE ABILITY TO
    # CROSS-CORRELATE TWO CLASSES.
    # @cached_quantity
    # def mmin(self):
    #     "This is the true minimum mass for this framework"
    #     return min(self.Mmin, self.hod.mmin)
    #
    # @cached_quantity
    # def m(self):
    #     return 10 ** np.arange(self.mmin, self.Mmax, self.dlog10m)

    @cached_quantity
    def _tm(self):
        """
        A tracer mask -- i.e. a mask on mass which restricts the range to those where
        the tracer exists for the given HOD.
        """
        if self.hod.mmin is None:
            return self.m >= self.m.min()

        if self.hod.mmin < self.Mmin:
            warnings.warn(
                "The HOD is defined to lower masses than currently calculated. "
                "Please set Mmin lower."
            )

        return self.m >= 10 ** self.hod.mmin

    @cached_quantity
    def tracer_concentration(self):
        """Concentration-mass relation model instance."""
        if self.tracer_concentration_model is None:
            return self.halo_concentration

        this_filter = copy(self.filter)
        this_filter.power = self._power0

        if self.tracer_profile_model is None:
            this_profile = self.halo_profile_model(
                cm_relation=None, mdef=self.mdef, z=self.z, **self.halo_profile_params,
            )
        else:
            # Need to get the tracer profile params if it wasn't given.
            # If we have the same tracer and halo profiles, use the halo profile
            # params. Otherwise, don't give any params.
            if self.tracer_profile_params is None:
                if self.tracer_profile_model == self.halo_profile_model:
                    tr_params = self.halo_profile_params
                else:
                    tr_params = {}

            this_profile = self.tracer_profile_model(
                cm_relation=None, mdef=self.mdef, z=self.z, **tr_params,
            )

        if self.tracer_concentration_params is None:
            if self.tracer_profile_model == self.halo_profile_model:
                tr_params = self.halo_profile_params
            else:
                tr_params = {}

        return self.tracer_concentration_model(
            cosmo=Cosmology(self.cosmo),
            filter0=this_filter,
            growth=self.growth,
            delta_c=self.delta_c,
            profile=this_profile,
            mdef=self.mdef,
            **tr_params,
        )

    @cached_quantity
    def tracer_cmz_relation(self):
        """The concentrations corresponding to :meth:`m`."""
        return self.tracer_concentration.cm(self.m, self.z)

    @cached_quantity
    def tracer_profile(self):
        """Object to calculate quantities of the tracer profile."""
        if self.tracer_profile_model is None:
            return self.halo_profile

        if self.tracer_profile_params is None:
            if self.tracer_profile_model == self.halo_profile_model:
                tr_params = self.halo_profile_params
            else:
                tr_params = {}

        return self.tracer_profile_model(
            cm_relation=self.tracer_concentration,
            mdef=self.mdef,
            z=self.z,
            **tr_params,
        )

    @cached_quantity
    def hod(self):
        """A class representing the HOD"""
        return self.hod_model(
            cosmo=self.cosmo,
            cm_relation=self.tracer_concentration,
            profile=self.tracer_profile,
            mdef=self.mdef,
            **self.hod_params,
        )

    # ===========================================================================
    # Basic HOD Quantities
    # ===========================================================================
    @cached_quantity
    def total_occupation(self):
        """The mean total occupation of the tracer as a function of halo mass."""
        return self.hod.total_occupation(self.m)

    @cached_quantity
    def satellite_occupation(self):
        """The mean satellite occupation of the tracer as a function of halo mass."""
        return self.hod.satellite_occupation(self.m)

    @cached_quantity
    def central_occupation(self):
        """The mean central occupation of the tracer as a function of halo mass."""
        return self.hod.central_occupation(self.m)

    @property
    def _central_occupation(self):
        """The central occupation to use when integrating over mass.

        The reason is because if a sharp cut happens, we need to make sure the spline
        carries all the way through past the mmin as unity. Setting the pixel below mmin
        to zero causes a bad spline.
        """
        return (
            np.ones_like(self.m)
            if (
                self.hod.sharp_cut
                and (self.hod._central or self.hod.central_condition_inherent)
            )
            else self.central_occupation
        )

    @property
    def _total_occupation(self):
        """The total occupation to use when integrating over mass.

        See _central_occupation for why.
        """
        return self._central_occupation + self.satellite_occupation

    @property
    def tracer_mmin(self):
        """The minimum halo mass of integrals over the tracer population.

        This is a little tricky, because HOD's which don't enforce the central condition,
        even if they have a sharp cut at mmin, should not stop the integral at the
        central's Mmin, but should rather continue to pick up the satellites in lower
        mass haloes.
        """
        if self.hod.sharp_cut and (
            self.hod._central or self.hod.central_condition_inherent
        ):
            return 10 ** self.hod.mmin
        else:
            return None

    # ===========================================================================
    # Derived HOD Quantities
    # ===========================================================================
    @cached_quantity
    def mean_tracer_den(self):
        """
        The mean density of the tracer.

        This is always the *integrated* density. If `tracer_density` is supplied to the
        constructor, that value can be found as :meth:`.tracer_density`. It should be
        very close to this value.
        """
        return tools.spline_integral(
            self.m, self.dndm * self._total_occupation, xmin=self.tracer_mmin
        )

    @cached_quantity
    def mean_tracer_den_unit(self):
        """
        The mean density of the tracer, in the units defined in the HOD.
        """
        return self.mean_tracer_den * self.hod.unit_conversion(self.cosmo, self.z)

    @cached_quantity
    def bias_effective_tracer(self):
        """
        The tracer occupation-weighted halo bias factor (Tinker 2005).
        """
        # Integrand is just the density of galaxies at mass m by bias
        b = tools.spline_integral(
            self.m,
            self.dndm * self._total_occupation * self.halo_bias,
            xmin=self.tracer_mmin,
        )
        return b / self.mean_tracer_den

    @cached_quantity
    def mass_effective(self):
        """
        Average host-halo mass (in log10 units).
        """
        # Integrand is just the density of galaxies at mass m by m
        m = tools.spline_integral(
            self.m, self.m * self.dndm * self._total_occupation, xmin=self.tracer_mmin
        )

        return np.log10((m / self.mean_tracer_den))

    @cached_quantity
    def satellite_fraction(self):
        """The total fraction of tracers that are satellites.

        Note: this may not exist for every kind of tracer.
        """
        if hasattr(self.hod, "satellite_occupation"):
            # Integrand is just the density of satellite galaxies at mass m
            s = tools.spline_integral(
                self.m, self.dndm * self.satellite_occupation, xmin=self.tracer_mmin
            )
            return s / self.mean_tracer_den
        else:
            raise AttributeError(
                f"The {self.hod_model.__name__} HOD has no concept of a satellite"
            )

    @cached_quantity
    def central_fraction(self):
        """The total fraction of tracers that are centrals.

        Note: This may not exist for every kind of tracer.
        """
        return 1 - self.satellite_fraction

    @cached_quantity
    def tracer_density_m(self):
        """The total tracer density in halos of mass m."""
        return self.dndm * self.total_occupation

    # ===========================================================================
    # Tracer Profile cached quantities
    # ===========================================================================
    @cached_quantity
    def tracer_profile_ukm(self):
        """The mass-normalised fourier density profile of the tracer, shape (len(k), len(m))."""
        return self.tracer_profile.u(self.k, self.m, c=self.tracer_cmz_relation)

    @cached_quantity
    def tracer_profile_rho(self):
        """The mass-normalised density profile of the tracer, with shape (len(r), len(m))."""
        return self.tracer_profile.rho(
            self._r_table, self.m, norm="m", c=self.tracer_cmz_relation
        )

    @cached_quantity
    def tracer_profile_lam(self):
        """The mass-normalised profile self-convolution of the tracer, shape (len(r), len(m))."""
        if self.tracer_profile.has_lam:
            return self.tracer_profile.lam(
                self._r_table, self.m, c=self.tracer_cmz_relation
            )
        else:
            return None

    # ===========================================================================
    # 2-point tracer-tracer (HOD) statistics
    # ===========================================================================
    @cached_quantity
    def power_1h_ss_auto_tracer_fnc(self):
        """A callable returning the satellite-satellite part of
        the 1-halo term of the tracer auto-power spectrum.

        Note: May not exist for every kind of tracer.
        """
        if not hasattr(self.hod, "ss_pairs"):
            raise AttributeError("The HOD being used has no satellite occupation")

        integ = self.tracer_profile_ukm ** 2 * self.dndm * self.hod.ss_pairs(self.m)

        if self.force_1halo_turnover:
            r = np.pi / self.k / 10  # The 10 is a complete heuristic hack.
            mmin = (
                4 * np.pi * r ** 3 * self.mean_density0 * self.halo_overdensity_mean / 3
            )
            mask = np.outer(self.m, np.ones_like(self.k)) < mmin
            integ[mask.T] = 0

        p = np.zeros_like(self.k)
        for i, f in enumerate(integ):
            p[i] = tools.spline_integral(self.m, f, xmin=self.tracer_mmin)

        p /= self.mean_tracer_den ** 2

        return tools.ExtendedSpline(
            self.k,
            p,
            lower_func=tools._zero if self.force_1halo_turnover else "boundary",
            upper_func="power_law",
        )

    @property
    def power_1h_ss_auto_tracer(self):
        """The satellite-satellite part of the 1-halo term of the tracer auto-power spectrum.

        Note: May not exist for every kind of tracer.
        """
        return self.power_1h_ss_auto_tracer_fnc(self.k_hm)

    @cached_quantity
    def corr_1h_ss_auto_tracer_fnc(self):
        """
        A callable returning the satellite-satellite part of
        the 1-halo term of the tracer auto-correlation function.

        Note: May not exist for every kind of tracer.
        """
        if not hasattr(self.hod, "ss_pairs"):
            raise AttributeError("The HOD being used has no satellite occupation")

        ss_pairs = self.hod.ss_pairs(self.m)
        if self.tracer_profile.has_lam:
            c = np.zeros_like(self._r_table)
            for i, lam in enumerate(self.tracer_profile_lam):
                c[i] = tools.spline_integral(
                    self.m, lam * self.dndm * ss_pairs, xmin=self.tracer_mmin
                )
            c = c / self.mean_tracer_den ** 2 - 1

        else:
            c = tools.hankel_transform(
                self.power_1h_ss_auto_tracer_fnc, self._r_table, "r"
            )
        return tools.ExtendedSpline(
            self._r_table, c, lower_func="power_law", upper_func=tools._zero
        )

    @property
    def corr_1h_ss_auto_tracer(self):
        """
        The satellite-satellite part of the 1-halo term of the tracer auto-correlation function.

        Note: May not exist for every kind of tracer.
        """
        return self.corr_1h_ss_auto_tracer_fnc(self.r)

    @cached_quantity
    def power_1h_cs_auto_tracer_fnc(self):
        """
        A callable returning the cen-sat part of
        the 1-halo term of the tracer auto-power spectrum.

        Note: May not exist for every kind of tracer.
        """
        if not hasattr(self.hod, "cs_pairs"):
            raise AttributeError("The HOD being used has no satellite occupation")

        c = np.zeros_like(self.k)
        dens_min = 4 * np.pi * self.mean_density0 * self.halo_overdensity_mean / 3

        cs_pairs = self.hod.cs_pairs(self.m)
        for i, (k, u) in enumerate(zip(self.k, self.tracer_profile_ukm)):
            intg = self.dndm * 2 * cs_pairs * u

            if self.force_1halo_turnover:
                r = np.pi / k / 10  # The 10 is a complete heuristic hack.
                mmin = max(self.hod.mmin, dens_min * r ** 3)
            else:
                mmin = self.hod.mmin

            c[i] = tools.spline_integral(self.m, intg, xmin=10 ** mmin)

        c /= self.mean_tracer_den ** 2

        return tools.ExtendedSpline(
            self.k,
            c,
            lower_func=tools._zero if self.force_1halo_turnover else "boundary",
            upper_func="power_law" if np.all(c[-10:] > 0) else tools._zero,
        )

    @property
    def power_1h_cs_auto_tracer(self):
        """The cen-sat part of the 1-halo term of the tracer auto-power spectrum.

        Note: May not exist for every kind of tracer.
        """
        return self.power_1h_cs_auto_tracer_fnc(self.k_hm)

    @cached_quantity
    def corr_1h_cs_auto_tracer_fnc(self):
        """A callable returning the cen-sat part of
        the 1-halo term of the tracer auto-correlation function.

        Note: May not exist for every kind of tracer.
        """
        if not hasattr(self.hod, "cs_pairs"):
            raise AttributeError("The HOD being used has no satellite occupation")

        c = np.zeros_like(self._r_table)
        cs_pairs = self.hod.cs_pairs(self.m)
        for i, rho in enumerate(self.tracer_profile_rho):
            c[i] = tools.spline_integral(
                self.m, self.dndm * 2 * cs_pairs * rho, xmin=self.tracer_mmin
            )

        c = c / self.mean_tracer_den ** 2 - 1

        return tools.ExtendedSpline(
            self._r_table, c, lower_func="power_law", upper_func=tools._zero
        )

    @property
    def corr_1h_cs_auto_tracer(self):
        """The cen-sat part of the 1-halo term of the tracer auto-correlation function.

        Note: May not exist for every kind of tracer.
        """
        return self.corr_1h_cs_auto_tracer_fnc(self.r)

    @cached_quantity
    def power_1h_auto_tracer_fnc(self):
        """
        A callable returning the total 1-halo term of the tracer auto power spectrum.
        """
        try:
            return lambda k: self.power_1h_cs_auto_tracer_fnc(
                k
            ) + self.power_1h_ss_auto_tracer_fnc(k)
        except AttributeError:
            c = np.zeros_like(self.k)
            dens_min = 4 * np.pi * self.mean_density0 * self.halo_overdensity_mean / 3

            for i, (k, u) in enumerate(zip(self.k, self.tracer_profile_ukm)):
                intg = self.dndm * self._total_occupation * u ** 2

                if self.force_1halo_turnover:
                    r = np.pi / k / 10  # The 10 is a complete heuristic hack.
                    mmin = max(self.hod.mmin, dens_min * r ** 3)
                else:
                    mmin = self.hod.mmin

                c[i] = tools.spline_integral(self.m, intg, xmin=10 ** mmin)

            c /= self.mean_tracer_den ** 2

            return tools.ExtendedSpline(
                self.k,
                c,
                lower_func=tools._zero if self.force_1halo_turnover else "boundary",
                upper_func=tools._zero,
            )

    @property
    def power_1h_auto_tracer(self):
        """The total 1-halo term of the tracer auto power spectrum."""
        return self.power_1h_auto_tracer_fnc(self.k_hm)

    @cached_quantity
    def corr_1h_auto_tracer_fnc(self):
        """A callable returning the 1-halo term of the tracer auto correlations."""
        if self.tracer_profile.has_lam:
            c = np.zeros_like(self._r_table)

            if hasattr(self.hod, "ss_pairs"):
                ss_pairs = self.hod.ss_pairs(self.m)
                cs_pairs = self.hod.cs_pairs(self.m)
                for i, (rho, lam) in enumerate(
                    zip(self.tracer_profile_rho, self.tracer_profile_lam)
                ):
                    c[i] = tools.spline_integral(
                        self.m,
                        self.dndm
                        * (ss_pairs * lam + 2 * cs_pairs * rho)
                        * (self._central_occupation if self.hod._central else 1),
                        xmin=self.tracer_mmin,
                    )

            else:
                for i, lam in enumerate(self.tracer_profile_lam):
                    c[i] = tools.spline_integral(
                        self.m,
                        self.dndm * self._total_occupation ** 2 * lam,
                        xmin=self.tracer_mmin,
                    )

            c /= self.mean_tracer_den ** 2

        else:
            try:
                return (
                    lambda r: self.corr_1h_cs_auto_tracer_fnc(r)
                    + self.corr_1h_ss_auto_tracer_fnc(r)
                    + 1
                )
            except AttributeError:
                c = tools.hankel_transform(self.power_1h_auto_tracer_fnc, self.r, "r")

        return tools.ExtendedSpline(
            self._r_table, c, lower_func="power_law", upper_func=tools._zero
        )

    @property
    def corr_1h_auto_tracer(self):
        """The 1-halo term of the tracer auto correlations."""
        return self.corr_1h_auto_tracer_fnc(self.r)

    @cached_quantity
    def _power_2h_auto_tracer_primitive(self):
        """The 2-halo term of the tracer auto-power spectrum.

        This is 'primitive' because it can be 2D, i.e. it can have an r-based scale
        dependence based either on scale dependent bias or halo exclusion.
        """
        # It's possible that a better route for both scale-dep bias and halo-exclusion
        # is to use the scales r=2pi/k. But then you'd get correlation functions that
        # weren't necessarily the FT of the power...

        u = self.tracer_profile_ukm[:, self._tm]
        if self.sd_bias_model is not None:
            bias = np.outer(self.sd_bias_correction, self.halo_bias)[:, self._tm]
        else:
            bias = self.halo_bias[self._tm]

        inst = self.exclusion_model(
            m=self.m[self._tm],
            density=self.total_occupation[self._tm] * self.dndm[self._tm],
            Ifunc=self.total_occupation[self._tm]
            * self.dndm[self._tm]
            * u
            / self.mean_tracer_den,
            bias=bias,
            r=self._r_table,
            delta_halo=self.halo_overdensity_mean,
            mean_density=self.mean_density0,
            **self.exclusion_params,
        )

        if hasattr(inst, "density_mod"):
            self.__density_mod = inst.density_mod
        else:
            self.__density_mod = np.ones_like(self._r_table) * self.mean_tracer_den

        intg = inst.integrate()

        phh = self._power_halo_centres_fnc(self.k)

        if intg.ndim == 2:
            p = [
                tools.ExtendedSpline(
                    self.k,
                    x * phh,
                    lower_func=self.linear_power_fnc,
                    match_lower=True,
                    upper_func="power_law"
                    if (
                        self.exclusion_model == NoExclusion
                        and "filtered" not in self.hc_spectrum
                    )
                    else tools._zero,
                )
                for i, x in enumerate(intg)
            ]
        else:
            p = tools.ExtendedSpline(
                self.k,
                intg * phh,
                lower_func=self.linear_power_fnc,
                match_lower=True,
                upper_func="power_law"
                if (
                    self.exclusion_model == NoExclusion
                    and "filtered" not in self.hc_spectrum
                )
                else tools._zero,
            )

        return p

    @property
    def power_2h_auto_tracer(self):
        """The 2-halo term of the tracer auto-power spectrum."""
        # If there's nothing modifying the scale-dependence, just return the original power.
        if self.exclusion_model is NoExclusion and self.sd_bias_model is None:
            return self._power_2h_auto_tracer_primitive(self.k_hm)

        # Otherwise, first calculate the correlation function.
        out = tools.hankel_transform(
            self.corr_2h_auto_tracer_fnc, self.k_hm, "k", h=0.001
        )

        # Everything below about k=1e-2 is essentially just the linear power biased,
        # and the hankel transform stops working at some small k.
        if np.any(self.k_hm < 1e-2):
            warnings.warn(
                "power_2h_auto_tracer for k < 1e-2 is not computed directly, but "
                "is rather just the linear power * effective bias."
            )
            out[self.k_hm < 1e-2] = (
                self.power[self.k_hm < 1e-2] * self.bias_effective_tracer
            )

        return out

    @cached_quantity
    def corr_2h_auto_tracer_fnc(self):
        """A callable returning the 2-halo term of the tracer auto-correlation."""
        # Need to set h smaller here because this might need to be transformed back
        # to power.
        corr = tools.hankel_transform(
            self._power_2h_auto_tracer_primitive, self._r_table, "r", h=1e-4
        )

        # modify by the new density. This step is *extremely* sensitive to the exact
        # value of __density_mod at large
        # scales, where the ratio *should* be exactly 1.
        if self._r_table[-1] > 2 * self.halo_profile.halo_mass_to_radius(self.m[-1]):
            try:
                self.__density_mod *= self.mean_tracer_den / self.__density_mod[-1]
            except TypeError:
                pass

        corr = (self.__density_mod / self.mean_tracer_den) ** 2 * (1 + corr) - 1

        return tools.ExtendedSpline(
            self._r_table, corr, lower_func="power_law", upper_func=tools._zero
        )

    @property
    def corr_2h_auto_tracer(self):
        """The 2-halo term of the tracer auto-correlation."""
        return self.corr_2h_auto_tracer_fnc(self.r)

    @property
    def power_auto_tracer(self):
        """Auto-power spectrum of the tracer."""
        return self.power_1h_auto_tracer_fnc(self.k_hm) + self.power_2h_auto_tracer

    @cached_quantity
    def corr_auto_tracer_fnc(self):
        """A callable returning the tracer auto correlation function."""
        return lambda r: self.corr_1h_auto_tracer_fnc(r) + self.corr_2h_auto_tracer_fnc(
            r
        )

    @property
    def corr_auto_tracer(self):
        """The tracer auto correlation function."""
        return self.corr_auto_tracer_fnc(self.r)

    # ===========================================================================
    # Cross-correlations
    # ===========================================================================
    @cached_quantity
    def power_1h_cross_tracer_matter_fnc(self):
        """
        A callable returning the total 1-halo cross-power spectrum
        between tracer and matter.
        """
        p = np.zeros_like(self.k)
        for i, (ut, uh) in enumerate(
            zip(self.tracer_profile_ukm, self.halo_profile_ukm)
        ):
            p[i] = tools.spline_integral(
                self.m,
                self.dndm
                * (
                    uh * ut * self._total_occupation * self.m
                    + uh * self.satellite_occupation
                ),
                xmin=self.tracer_mmin,
            )

        p /= self.mean_tracer_den * self.mean_density
        return tools.ExtendedSpline(
            self.k, p, lower_func="power_law", upper_func="power_law"
        )

    @property
    def power_1h_cross_tracer_matter(self):
        """
        The total 1-halo cross-power spectrum
        between tracer and matter.
        """
        return self.power_1h_cross_tracer_matter_fnc(self.k_hm)

    @cached_quantity
    def corr_1h_cross_tracer_matter_fnc(self):
        """A callable returning the 1-halo term of the cross correlation
        between tracer and matter."""
        corr = tools.hankel_transform(
            self.power_1h_cross_tracer_matter_fnc, self._r_table, "r"
        )
        return tools.ExtendedSpline(
            self._r_table, corr, lower_func="power_law", upper_func=tools._zero
        )

    @property
    def corr_1h_cross_tracer_matter(self):
        """The 1-halo term of the cross correlation between tracer and matter."""
        return self.corr_1h_cross_tracer_matter_fnc(self.r)

    @cached_quantity
    def power_2h_cross_tracer_matter_fnc(self):
<<<<<<< HEAD
        """The 2-halo term of the cross-power spectrum."""
=======
        """A callable returning the 2-halo term of the cross-power spectrum
        between tracer and matter."""
        ut = self.tracer_profile_ukm[:, self._tm]
        um = self.halo_profile_ukm

        # if self.sd_bias_model is not None:
        #     bias = np.outer(self.sd_bias.bias_scale(), self.bias)[:, self._tm]
        # else:
        bias = self.halo_bias

>>>>>>> 65c4ede7
        # Do this the simple way for now
        bt = np.zeros_like(self.k)
        bm = np.zeros_like(self.k)
        for i, (ut, um) in enumerate(
            zip(self.tracer_profile_ukm, self.halo_profile_ukm)
        ):
            bt[i] = tools.spline_integral(
                self.m,
                self.dndm * self.halo_bias * self._total_occupation * ut,
                xmin=self.tracer_mmin,
            )
            bm[i] = tools.spline_integral(
                self.m, self.dndm * self.halo_bias * self.m * um
            )

        power = (
            bt
            * bm
            * self._power_halo_centres_fnc(self.k)
            / (self.mean_tracer_den * self.mean_density)
        )

        return tools.ExtendedSpline(
            self.k,
            power,
            lower_func="power_law",
            upper_func="power_law"
            if "filtered" not in self.hc_spectrum
            else tools._zero,
        )

    @property
    def power_2h_cross_tracer_matter(self):
        """The 2-halo term of the cross-power spectrum
        between tracer and matter."""
        return self.power_2h_cross_tracer_matter_fnc(self.k_hm)

    @cached_quantity
    def corr_2h_cross_tracer_matter_fnc(self):
        """A callable returning the 2-halo term of the cross-correlation
        between tracer and matter."""
        corr = tools.hankel_transform(
            self.power_2h_cross_tracer_matter_fnc, self._r_table, "r"
        )
        return tools.ExtendedSpline(
            self._r_table, corr, lower_func="power_law", upper_func=tools._zero
        )

    @property
    def corr_2h_cross_tracer_matter(self):
        """The 2-halo term of the cross-correlation
        between tracer and matter."""
        return self.corr_2h_cross_tracer_matter_fnc(self.r)

    @cached_quantity
    def power_cross_tracer_matter_fnc(self):
        """A callable returning cross-power spectrum of tracer and matter."""
        return lambda k: self.power_1h_cross_tracer_matter_fnc(
            k
        ) + self.power_2h_cross_tracer_matter_fnc(k)

    @property
    def power_cross_tracer_matter(self):
        """Cross-power spectrum between tracer and matter."""
        return self.power_cross_tracer_matter_fnc(self.k_hm)

    @cached_quantity
    def corr_cross_tracer_matter_fnc(self):
        """A callable returning the cross-correlation of tracer with matter."""
        return (
            lambda r: self.corr_1h_cross_tracer_matter_fnc(r)
            + self.corr_2h_cross_tracer_matter_fnc(r)
            + 1
        )

    @property
    def corr_cross_tracer_matter(self):
        """Cross-correlation of tracer with matter."""
        return self.corr_cross_tracer_matter_fnc(self.r)

    # ===========================================================================
    # Other utilities
    # ===========================================================================
    def _find_m_min(self, ng):
        """
        Calculate the minimum mass of a halo to contain a (central) galaxy
        based on a known mean galaxy density.
        """

        self.power  # This just makes sure the power is gotten and copied
        c = self.clone(hod_params={"M_min": self.Mmin}, dlog10m=0.01)

        integrand = c.m[c._tm] * c.dndm[c._tm] * c.total_occupation[c._tm]

        density_message = (
            f"Maximum mean galaxy density exceeded. User input required density of {ng}, "
            "but maximum density (with HOD M_min == DM Mmin) is {}. "
            "Consider decreasing Mmin,or checking tracer_density."
        )
        if self.hod.sharp_cut:
            integral = intg.cumtrapz(integrand[::-1], dx=np.log(c.m[1] / c.m[0]))

            if integral[-1] < ng:
                raise NGException(density_message.format(integral[-1]))

            ind = np.where(integral > ng)[0][0]

            m = c.m[c._tm][::-1][1:][max(ind - 4, 0) : min(ind + 4, len(c.m))]
            integral = integral[max(ind - 4, 0) : min(ind + 4, len(c.m))]

            spline_int = spline(np.log(integral), np.log(m), k=3)
            mmin = spline_int(np.log(ng)) / np.log(10)
        else:
            # Anything else requires us to do some optimization unfortunately.
            integral = intg.simps(integrand, dx=np.log(c.m[1] / c.m[0]))
            if integral < ng:
                raise NGException(density_message.format(integral))

            def model(mmin):
                c.update(hod_params={"M_min": mmin})
                integrand = c.m[c._tm] * c.dndm[c._tm] * c.total_occupation[c._tm]
                integral = intg.simps(integrand, dx=np.log(c.m[1] / c.m[0]))
                return abs(integral - ng)

            res = minimize(
                model, 12.0, tol=1e-3, method="Nelder-Mead", options={"maxiter": 200}
            )
            mmin = res.x[0]

        return mmin

    # =============================
    # For Compatibility
    # =============================
    @property
    def corr_gg_1h(self):
        """See :func:`corr_1h_auto_tracer`."""
        warnings.warn("This method is deprecated in favour of corr_1h_auto_tracer")
        return self.corr_1h_auto_tracer

    @property
    def corr_gg_2h(self):
        """See :func:`corr_2h_auto_tracer`."""
        warnings.warn("This method is deprecated in favour of corr_2h_auto_tracer")
        return self.corr_2h_auto_tracer

    @property
    def corr_gg(self):
        """See :func:`corr_auto_tracer`."""
        warnings.warn("This method is deprecated in favour of corr_auto_tracer")
        return self.corr_auto_tracer

    @property
    def power_gg_1h(self):
        """See :func:`corr_auto_tracer`."""
        warnings.warn("This method is deprecated in favour of power_1h_auto_tracer")
        return self.power_1h_auto_tracer

    @property
    def power_gg_2h(self):
        """See :func:`power_2h_auto_tracer`."""
        warnings.warn("This method is deprecated in favour of power_2h_auto_tracer")
        return self.power_2h_auto_tracer

    @property
    def power_gg(self):
        """See :func:`power_auto_tracer`."""
        warnings.warn("This method is deprecated in favour of power_auto_tracer")
        return self.power_auto_tracer

    @property
    def corr_mm_1h(self):
        """See :func:`corr_1h_auto_matter`."""
        warnings.warn("This method is deprecated in favour of corr_1h_auto_matter")
        return self.corr_1h_auto_matter

    @property
    def corr_mm_2h(self):
        """See :func:`corr_2h_auto_matter`."""
        warnings.warn("This method is deprecated in favour of corr_2h_auto_matter")
        return self.corr_2h_auto_matter

    @property
    def corr_mm(self):
        """See :func:`corr_auto_matter`."""
        warnings.warn("This method is deprecated in favour of corr_auto_matter")
        return self.corr_auto_matter

    @property
    def power_mm_1h(self):
        """See :func:`power_1h_auto_matter`."""
        warnings.warn("This method is deprecated in favour of power_1h_auto_matter")
        return self.power_1h_auto_matter

    @property
    def power_mm_2h(self):
        """See :func:`power_2h_auto_matter`."""
        warnings.warn("This method is deprecated in favour of power_2h_auto_matter")
        return self.power_2h_auto_matter

    @property
    def power_mm(self):
        """See :func:`power_auto_matter`."""
        warnings.warn("This method is deprecated in favour of power_auto_matter")
        return self.power_auto_matter


# For compatibility
HaloModel = TracerHaloModel


class NGException(Exception):
    pass<|MERGE_RESOLUTION|>--- conflicted
+++ resolved
@@ -1629,20 +1629,8 @@
 
     @cached_quantity
     def power_2h_cross_tracer_matter_fnc(self):
-<<<<<<< HEAD
-        """The 2-halo term of the cross-power spectrum."""
-=======
         """A callable returning the 2-halo term of the cross-power spectrum
         between tracer and matter."""
-        ut = self.tracer_profile_ukm[:, self._tm]
-        um = self.halo_profile_ukm
-
-        # if self.sd_bias_model is not None:
-        #     bias = np.outer(self.sd_bias.bias_scale(), self.bias)[:, self._tm]
-        # else:
-        bias = self.halo_bias
-
->>>>>>> 65c4ede7
         # Do this the simple way for now
         bt = np.zeros_like(self.k)
         bm = np.zeros_like(self.k)
