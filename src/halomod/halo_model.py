"""
Main halo model module.

Contains Frameworks that combine all components necessary for halo model calculations (eg. mass function, bias,
concentration, halo profile).

Two main classes are provided: :class:`DMHaloModel` for dark-matter only halo models, and :class:`TracerHaloModel`
for halo models including a tracer population embedded in the dark matter haloes, via a HOD.

The :class:`HaloModel` class is provided as an alias of :class:`TracerHaloModel`.
"""
from scipy.interpolate import InterpolatedUnivariateSpline as spline
import scipy.integrate as intg
import numpy as np
from scipy.optimize import minimize

from hmf import MassFunction, cached_quantity, parameter, Cosmology

# import hmf.tools as ht
from . import tools
from . import hod
from .concentration import CMRelation
from .halo_exclusion import Exclusion, NoExclusion


from copy import copy, deepcopy
from numpy import issubclass_
from hmf._internals._framework import get_model_
from . import profiles
from . import bias
from hmf.density_field.filters import TopHat
import warnings

from hmf.cosmology.cosmo import astropy_to_colossus


class DMHaloModel(MassFunction):
    """
    Dark-matter-only halo model class.

    This Framework is subclassed from hmf's ``MassFunction`` class, and operates in a similar manner.

    **kwargs: anything that can be used in the MassFunction class

    """

    rlog = True

    def __init__(
        self,
        rmin=0.01,
        rmax=120.0,
        rnum=100,
        rlog=True,
        dr_table=0.01,
        hm_logk_min=-2,
        hm_logk_max=2,
        hm_dlog10k=0.05,
        halo_profile_model="NFW",
        halo_profile_params=None,
        halo_concentration_model="Duffy08",
        halo_concentration_params=None,
        bias_model="Tinker10",
        bias_params=None,
        sd_bias_model=None,
        sd_bias_params=None,
        exclusion_model="NoExclusion",
        exclusion_params=None,
        colossus_params=None,
        hc_spectrum="nonlinear",
        Mmin=0,
        Mmax=18,
        force_1halo_turnover=True,
        **hmf_kwargs,
    ):
        """
        Initializer for the class.

        Note that all `*_model` parameters can be a string or a class of the type described below. If a string,
        it should be the name of a class that must exist in the relevant module within `halomod`.

        Parameters
        ----------
        rmin : float or arry-like, optional
            Minimum length scale over which to calculate correlations, in Mpc/h. Alternatively, if an array,
            this is used to specify the entire array of scales and `rmax`, `rnum` and `rlog` are ignored.
        rmax : float, optional
            Maximum length scale over which to calculate correlations, in Mpc/h
        rnum : int, optional
            The number of bins for correlation functions.
        rlog : bool, optional
            Whether the array of scales is regular in log-space.
        halo_profile_model: str or :class:`~profiles.Profile` subclass, optional
            The model for the density profile of the halos.
        halo_profile_params : dict, optional
            Parameters for the density profile model (see its docstring for details)
        halo_concentration_model : str or :class:`~concentration.CMRelation` subclass, optional
            The model for the concentration-mass-redshift relation of the halos.
        halo_concentration_params : dict, optional
            Parameters for the concentration-mass relation (see its docstring for details)
        bias_model : str or :class:`~bias.Bias` subclass, optional
            The model of halo bias.
        bias_params : dict, optional
            Parameters for the bias model (see its docstring for details)
        sd_bias_model : str, None, or :class:`~bias.ScaleDepBias` subclass, optional
            A model for scale-dependent bias (as a function of `r`). Setting to None will use no scale-dependent bias.
        sd_bias_params : dict, optional
            Parameters for the scale-dependent bias model (see its docstring for details).
        exclusion_model : str, None or :class:`~halo_exclusion.Exclusion` subclass
            A model for how halo exclusion is calculated.
        exclusion_params : dict, optional
            Parameters for the halo exclusion model
        hc_spectrum : str, {'linear', 'nonlinear', 'filtered-nl', 'filtered-lin'}
            A choice for how the halo-centre power spectrum is defined. The "filtered" options arise from eg.
            Schneider, Smith et al. (2014).

        Other Parameters
        ----------------
        All other parameters are passed to :class:`~MassFunction`.
        """
        super().__init__(Mmin=Mmin, Mmax=Mmax, **hmf_kwargs)

        # Initially save parameters to the class.
        self.halo_profile_model, self.halo_profile_params = (
            halo_profile_model,
            halo_profile_params or {},
        )
        self.halo_concentration_model, self.halo_concentration_params = (
            halo_concentration_model,
            halo_concentration_params or {},
        )
        self.bias_model, self.bias_params = bias_model, bias_params or {}
        self.sd_bias_model, self.sd_bias_params = sd_bias_model, sd_bias_params or {}
        self.exclusion_model, self.exclusion_params = (
            exclusion_model,
            exclusion_params or {},
        )

        # Note that these values are only chosen for accuracy, especially
        # for generating power spectra as hankel transforms.
        self._logr_table_min = -3
        self._logr_table_max = 2.5
        self.dr_table = dr_table

        self.rmin = rmin
        self.rmax = rmax
        self.rnum = rnum
        self.rlog = rlog

        self.hm_logk_min = hm_logk_min
        self.hm_logk_max = hm_logk_max
        self.hm_dlog10k = hm_dlog10k

        self.hc_spectrum = hc_spectrum
        self.force_1halo_turnover = force_1halo_turnover
        self.colossus_params = colossus_params or {}

    # ===============================================================================
    # Parameters
    # ===============================================================================
    @parameter("model")
    def bias_model(self, val):
        """Bias Model."""
        if not (isinstance(val, str) or issubclass_(val, bias.Bias)):
            raise ValueError("bias_model must be a subclass of bias.Bias")
        elif isinstance(val, str):
            return get_model_(val, "halomod.bias")
        else:
            return val

    @parameter("param")
    def bias_params(self, val):
        """Dictionary of parameters for the Bias model."""
        return val

    @parameter("switch")
    def hc_spectrum(self, val):
        """The spectrum with which the halo-centre power spectrum is identified.

           Choices are 'linear', 'nonlinear', 'filtered-lin' or 'filtered-nl'.
           'filtered' spectra are filtered with a real-space top-hat window
           function at a scale of 2 Mpc/h, which ensures that haloes
           do not overlap on scales small than this.
        """
        if val not in ["linear", "nonlinear", "filtered-lin", "filtered-nl"]:
            raise ValueError(
                "hc_spectrum must be one of linear, nonlinear, filtered-lin and filtered-nl"
            )
        return val

    @parameter("model")
    def halo_profile_model(self, val):
        """The halo density halo_profile model."""
        if not (isinstance(val, str) or issubclass_(val, profiles.Profile)):
            raise ValueError(
                "halo_profile_model must be a subclass of profiles.Profile"
            )
        elif isinstance(val, str):
            return get_model_(val, "halomod.profiles")
        else:
            return val

    @parameter("param")
    def halo_profile_params(self, val):
        """Dictionary of parameters for the Profile model."""
        return val

    @parameter("model")
    def halo_concentration_model(self, val):
        """A halo_concentration-mass relation"""
        if not (isinstance(val, str) or issubclass_(val, CMRelation)):
            raise ValueError(
                "halo_concentration_model must be a subclass of halo_concentration.CMRelation"
            )
        elif isinstance(val, str):
            return get_model_(val, "halomod.concentration")
        else:
            return val

    @parameter("param")
    def halo_concentration_params(self, val):
        """Dictionary of parameters for the concentration model."""
        return val

    @parameter("switch")
    def rmin(self, val):
        """Minimum length scale."""
        return val

    @parameter("res")
    def rmax(self, val):
        """Maximum length scale."""
        val = float(val)
        if val > 10 ** self._logr_table_max:
            warnings.warn(
                f"rmax is larger than the interpolation table maximum [{10**self._logr_table_max:.2e}]. Larger values will yield zero correlation."
            )
        return val

    @parameter("res")
    def rnum(self, val):
        """Number of r bins."""
        return int(val)

    @parameter("option")
    def rlog(self, val):
        """If True, r bins are logarithmically distributed."""
        return bool(val)

    @parameter("res")
    def dr_table(self, val):
        """The width of r bin."""
        return float(val)

    @parameter("res")
    def hm_dlog10k(self, val):
        """The width of k bin in log10."""
        return float(val)

    @parameter("res")
    def hm_logk_min(self, val):
        """The minimum k bin in log10."""
        return float(val)

    @parameter("res")
    def hm_logk_max(self, val):
        """The maximum k bin in log10."""
        return float(val)

    @parameter("model")
    def sd_bias_model(self, val):
        """Model of Scale Dependant Bias."""
        if (
            not isinstance(val, str)
            and not issubclass_(val, bias.ScaleDepBias)
            and val is not None
        ):
            raise ValueError(
                "scale_dependenent_bias must be a subclass of bias.ScaleDepBias"
            )
        elif isinstance(val, str):
            model = get_model_(val, "halomod.bias")
            if not issubclass_(model, bias.ScaleDepBias):
                raise ValueError(
                    "scale_dependenent_bias must be a subclass of bias.ScaleDepBias"
                )
            return model
        else:
            return val

    @parameter("param")
    def sd_bias_params(self, val):
        """Dictionary of parameters for Scale Dependant Bias."""
        return val

    @parameter("switch")
    def force_1halo_turnover(self, val):
        """Suppress 1-halo power on scales larger than a few virial radii."""
        return bool(val)

    @parameter("model")
    def exclusion_model(self, val):
        """A string identifier for the type of halo exclusion used (or None)."""
        if val is None:
            val = "NoExclusion"

        if issubclass_(val, Exclusion):
            return val
        else:
            return get_model_(val, "halomod.halo_exclusion")

    @parameter("param")
    def colossus_params(self, val):
        """Options for colossus cosmology not set/derived in the astropy cosmology."""
        return val

    @parameter("param")
    def exclusion_params(self, val):
        """Dictionary of parameters for the Exclusion model."""
        return val

    # ===========================================================================
    # Basic Quantities
    # ===========================================================================
    @cached_quantity
    def _r_table(self):
        """A high-resolution, high-range table of r values for internal interpolation."""
        return 10 ** np.arange(
            self._logr_table_min, self._logr_table_max, self.dr_table
        )

    @cached_quantity
    def colossus_cosmo(self):
        """
        An instance of a COLOSSUS cosmology, which can be used to perform various
        COLOSSUS operations.
        """
        return astropy_to_colossus(
            self.cosmo, sigma8=self.sigma_8, ns=self.n, **self.colossus_params
        )

    @cached_quantity
    def k_hm(self):
        """The wave-numbers at which halo-model power spectra are calculated.

        Typically smaller in range than k for linear theory.
        """
        return 10 ** np.arange(self.hm_logk_min, self.hm_logk_max, self.hm_dlog10k)

    @cached_quantity
    def r(self):
        """
        Scales at which correlation functions are computed [Mpc/h].
        """
        if hasattr(self.rmin, "__len__"):
            r = np.array(self.rmin)
        else:
            if self.rlog:
                r = np.exp(np.linspace(np.log(self.rmin), np.log(self.rmax), self.rnum))
            else:
                r = np.linspace(self.rmin, self.rmax, self.rnum)

        return r

    @cached_quantity
    def bias(self):
        """The halo bias as a function of halo mass."""
        return self.bias_model(
            nu=self.nu,
            delta_c=self.delta_c,
            m=self.m,
            mstar=self.mass_nonlinear,
            delta_halo=self.halo_overdensity_mean,
            n=self.n,
            cosmo=self.cosmo,
            sigma_8=self.sigma_8,
            n_eff=self.n_eff,
            **self.bias_params,
        )

    @cached_quantity
    def halo_concentration(self):
        """The concentration-mass relation."""
        this_filter = copy(self.filter)
        this_filter.power = self._power0
        this_profile = self.halo_profile_model(
            cm_relation=None, mdef=self.mdef, z=self.z, **self.halo_profile_params,
        )

        return self.halo_concentration_model(
            filter0=this_filter,
            growth=self.growth,
            delta_c=self.delta_c,
            profile=this_profile,
            cosmo=Cosmology(cosmo_model=self.cosmo),
            mdef=self.mdef,
            **self.halo_concentration_params,
        )

    @cached_quantity
    def halo_profile(self):
        """A class containing the elements necessary to calculate halo halo_profile quantities."""
        return self.halo_profile_model(
            cm_relation=self.halo_concentration,
            mdef=self.mdef,
            z=self.z,
            **self.halo_profile_params,
        )

    @cached_quantity
    def sd_bias(self):
        """A class containing relevant methods to calculate scale-dependent bias corrections."""
        if self.sd_bias_model is None:
            return None
        else:
            return self.sd_bias_model(
                self.corr_auto_matter_fnc(self._r_table), **self.sd_bias_params
            )

    @cached_quantity
    def halo_bias(self):
        """Halo bias."""
        return self.bias.bias()

    @cached_quantity
    def cmz_relation(self):
        """Concentration-mass-redshift relation."""
        return self.halo_concentration.cm(self.m, self.z)

    # ===========================================================================
    # Halo/DM Statistics
    # ===========================================================================
    @cached_quantity
    def sd_bias_correction(self):
        """Return the correction for scale dependancy of bias."""
        if self.sd_bias is not None:
            return self.sd_bias.bias_scale()
        else:
            return None

    @cached_quantity
    def _power_halo_centres_fnc(self):
        """
        Power spectrum of halo centres, unbiased.

        Notes
        -----
        This defines the halo-centre power spectrum, which is a part of the 2-halo
        term calculation. Formally, we make the assumption that the halo-centre
        power spectrum is linearly biased, and this function returns

        .. math :: P^{hh}_c (k) /(b_1(m_1)b_2(m_2))

        """
        if self.hc_spectrum == "filtered-lin":
            f = TopHat(None, None)
            p = self.power * f.k_space(self.k * 2.0)
            first_zero = np.where(p <= 0)[0][0]
            p[first_zero:] = 0
            return tools.ExtendedSpline(
                self.k,
                p,
                lower_func=self.linear_power_fnc,
                upper_func=tools._zero,
                match_lower=False,
            )
        elif self.hc_spectrum == "filtered-nl":
            f = TopHat(None, None)
            p = self.nonlinear_power * f.k_space(self.k * 3.0)
            first_zero = np.where(p <= 0)[0][0]
            p[first_zero:] = 0
            return tools.ExtendedSpline(
                self.k,
                p,
                lower_func=self.nonlinear_power_fnc,
                upper_func=tools._zero,
                match_lower=False,
            )
        elif self.hc_spectrum == "linear":
            return self.linear_power_fnc
        elif self.hc_spectrum == "nonlinear":
            return self.nonlinear_power_fnc
        else:
            raise ValueError("hc_spectrum was specified incorrectly!")

    @cached_quantity
    def linear_power_fnc(self):
        """A callable returning the linear power as a function of k (in h/Mpc)."""
        return tools.ExtendedSpline(
            self.k,
            self.power,
            lower_func=lambda k: k ** self.n,
            upper_func="power_law",
            domain=(0, np.inf),
        )

    @cached_quantity
    def nonlinear_power_fnc(self):
        """A callable returning the nonlinear (halofit) power as a function of k (in h/Mpc)."""
        return tools.ExtendedSpline(
            self.k,
            self.nonlinear_power,
            lower_func=lambda k: k ** self.n,
            upper_func="power_law",
            domain=(0, np.inf),
        )

    @cached_quantity
    def corr_linear_mm_fnc(self):
        """A callable returning the linear auto-correlation function of dark matter."""
        corr = tools.hankel_transform(self.linear_power_fnc, self._r_table, "r")
        return tools.ExtendedSpline(
            self._r_table,
            corr,
            lower_func="power_law",
            upper_func=lambda x: np.zeros_like(x),
        )

    @cached_quantity
    def corr_linear_mm(self):
        """The linear auto-correlation function of dark matter."""
        return self.corr_linear_mm_fnc(self.r)

    @cached_quantity
    def corr_halofit_mm_fnc(self):
        """A callable returning the linear auto-correlation function of dark matter."""
        corr = tools.hankel_transform(self.nonlinear_power_fnc, self._r_table, "r")
        return tools.ExtendedSpline(
            self._r_table,
            corr,
            lower_func="power_law",
            upper_func=lambda x: np.zeros_like(x),
        )

    @cached_quantity
    def corr_halofit_mm(self):
        """The nonlinear (from halofit) auto-correlation function of dark matter."""
        return self.corr_halofit_mm_fnc(self.r)

    @cached_quantity
    def _corr_mm_base_fnc(self):
        """A callable returning the matter correlation function used throughout the calculations."""
        if self.hc_spectrum == "linear":
            return self.corr_linear_mm_fnc
        elif self.hc_spectrum in ["nonlinear", "filtered-nl"]:
            return self.corr_halofit_mm_fnc

    def power_hh(self, k, mmin=None, mmax=None, mmin2=None, mmax2=None):
        """
        The halo-centre power spectrum of haloes in a given mass range.

        The power of a given pair of halo masses is assumed to be linearly biased,
        :math:`P_hh(k) = b(m_1)b(m_2)P_{lin}(k)`

        Parameters
        ----------
        k : np.ndarray
            Array of wavenumbers. Units h/Mpc.
        mmin : real, default :attr:`.Mmin`
            The minimum halo mass of the range (for the first of the halo pairs).
            Note: masses here are log10 masses.
        mmax : real, default :attr:`.Mmax`
            The maximum halo mass of the range (for the first of the halo pairs).
            If a single halo mass is desired, set mmax==mmin.
        mmin2 : real, default `None`
            The minimum halo mass of the range (for the second of the halo pairs).
            By default, takes the same value as `mmin`.
        mmax : real, default `None`
            The maximum halo mass of the range (for the second of the halo pairs).
            By default, takes the same value as `mmax`.
        """
        if mmin is None:
            mmin = self.Mmin
        if mmax is None:
            mmax = self.Mmax
        if mmin2 is None:
            mmin2 = mmin
        if mmax2 is None:
            mmax2 = mmax

        if mmin == mmax or mmin2 == mmax2:
            spl = spline(np.log10(self.m), self.bias)

        def get_b(mn, mx):
            if mn == mx:
                b = spl(mn)
            else:
                mask = np.logical_and(self.m >= 10 ** mn, self.m <= 10 ** mx)
                b = intg.simps(
                    self.halo_bias[mask] * self.dndm[mask], self.m[mask]
                ) / intg.simps(self.dndm[mask], self.m[mask])
            return b

        return get_b(mmin, mmax) * get_b(mmin2, mmax2) * self._power_halo_centres_fnc(k)

    # ===========================================================================
    # Halo Profile cached quantities
    # ===========================================================================
    @cached_quantity
    def halo_profile_ukm(self):
        """Mass-normalised fourier halo profile, with shape (len(k), len(m))."""
        return self.halo_profile.u(self.k, self.m, c=self.cmz_relation)

    @cached_quantity
    def halo_profile_rho(self):
        """Mass-normalised halo density profile, with shape (len(r), len(m))."""
        return self.halo_profile.rho(
            self._r_table, self.m, norm="m", c=self.cmz_relation
        )

    @cached_quantity
    def halo_profile_lam(self):
        """Mass-normalised halo profile self-convolution, with shape (len(r), len(m))."""
        if self.halo_profile.has_lam:
            return self.halo_profile.lam(self._r_table, self.m, c=self.cmz_relation)
        else:
            return None

    # ===========================================================================
    # 2-point DM statistics
    # ===========================================================================
    @cached_quantity
    def power_1h_auto_matter_fnc(self):
        """A callable returning the halo model-derived nonlinear
        1-halo dark matter auto-power spectrum."""
        u = self.halo_profile_ukm
        integrand = self.dndm * self.m ** 3 * u ** 2

        p = (
            intg.trapz(integrand, dx=np.log(10) * self.dlog10m)
            / self.mean_density0 ** 2
        )

        return tools.ExtendedSpline(
            self.k, p, lower_func="power_law", upper_func="power_law"
        )

    @property
    def power_1h_auto_matter(self):
        """The halo model-derived nonlinear 1-halo dark matter auto-power spectrum."""
        return self.power_1h_auto_matter_fnc(self.k_hm)

    @cached_quantity
    def corr_1h_auto_matter_fnc(self):
        """A callable returning the halo model-derived nonlinear
        1-halo dark matter auto-correlation function."""
        if self.halo_profile.has_lam:
            lam = self.halo_profile_lam
            integrand = self.dndm * self.m ** 3 * lam

            table = (
                intg.trapz(integrand, dx=np.log(10) * self.dlog10m)
                / self.mean_density0 ** 2
                - 1
            )
        else:
            table = tools.hankel_transform(
                self.power_1h_auto_matter_fnc, self._r_table, "r"
            )

        return tools.ExtendedSpline(
            self._r_table,
            table,
            lower_func="power_law",
            upper_func=lambda x: np.zeros_like(x),
        )

    @property
    def corr_1h_auto_matter(self):
        """The halo model-derived nonlinear 1-halo dark matter auto-correlation function."""
        return self.corr_1h_auto_matter_fnc(self.r)

    @cached_quantity
    def power_2h_auto_matter_fnc(self):
        """A callable returning the halo model-derived nonlinear
        2-halo dark matter auto-power spectrum."""
        # TODO: check what to do here.
        # Basically, HMcode assumes that the large-scale power is equivalent
        # to the linear power, with no biasing. I think this *has* to be true
        # since the matter power is for *all* mass. But other codes (eg. chomp)
        # do the normal integral which includes biasing...
        return self._power_halo_centres_fnc

    @property
    def power_2h_auto_matter(self):
        """The halo model-derived nonlinear 2-halo dark matter auto-power spectrum."""
        # TODO: check what to do here.
        # Basically, HMcode assumes that the large-scale power is equivalent
        # to the linear power, with no biasing. I think this *has* to be true
        # since the matter power is for *all* mass. But other codes (eg. chomp)
        # do the normal integral which includes biasing...
        return self._power_halo_centres_fnc(self.k_hm)

    @cached_quantity
    def corr_2h_auto_matter_fnc(self):
        """A callable returning the halo-model-derived nonlinear
        2-halo dark matter auto-correlation function."""
        corr = tools.hankel_transform(self.power_2h_auto_matter_fnc, self._r_table, "r")
        return tools.ExtendedSpline(
            self._r_table,
            corr,
            lower_func="power_law"
            if (
                self.exclusion_model == NoExclusion
                and "filtered" not in self.hc_spectrum
            )
            else tools._zero,
            upper_func=lambda x: np.zeros_like(x),
        )

    @property
    def corr_2h_auto_matter(self):
        """The halo-model-derived nonlinear 2-halo dark matter auto-correlation function."""
        return self.corr_2h_auto_matter_fnc(self.r)

    @cached_quantity
    def corr_auto_matter_fnc(self):
        """A callable returning the halo-model-derived
        nonlinear dark matter auto-correlation function."""
        return (
            lambda r: self.corr_1h_auto_matter_fnc(r)
            + self.corr_2h_auto_matter_fnc(r)
            + 1
        )

    @property
    def corr_auto_matter(self):
        """The halo-model-derived nonlinear dark matter auto-correlation function."""
        return self.corr_auto_matter_fnc(self.r)

    @cached_quantity
    def power_auto_matter_fnc(self):
        """A callable returning the halo-model-derived
        nonlinear dark power auto-power spectrum."""
        return lambda k: self.power_1h_auto_matter_fnc(
            k
        ) + self.power_2h_auto_matter_fnc(k)

    @property
    def power_auto_matter(self):
        """The halo-model-derived nonlinear dark power auto-power spectrum."""
        return self.power_auto_matter_fnc(self.k_hm)

    @cached_quantity
    def bias_effective_matter(self):
        """The effective bias of matter in DM halos.

        This *should* be unity for models in which all dark matter is encapsulated in
        halos (though in practice it won't be for some halo-bias models). For models
        in which some dark matter exists in a "smooth" component outside halos (eg.
        the WDM model of Schneider et al. 2012) it also will not be unity.
        """
        # Integrand is just the density of halos at mass m by bias
        integrand = self.m * self.dndm * self.halo_bias
        b = intg.simps(integrand, self.m)
        return b / self.rho_gtm[0]


class TracerHaloModel(DMHaloModel):
    """
    Describe spatial statistics of a tracer population (eg. galaxies) using a HOD.

    All of the quantities in :class:`~DMHaloModel` are available here, with the addition
    of several more explicitly for the tracer population, including cross-correlations.

    Note that the flexibility of prescribing different models for the tracer population
    than the underlying DM halo population is afforded for such components as the
    profile and concentration-mass relation. By default,these are set to be the same as
    the DM models. This may be useful if eg. galaxies are not expected to trace
    the underlying dark matter density within a halo.

    Note that all `*_model` parameters can be a string or a class of the type
    described below. If a string, it should be the name of a class that must exist
    in the relevant module within ``halomod``.

    Parameters
    ----------
    hod_model : str or :class:`~hod.HOD` subclass, optional
        A model for the halo occupation distribution.
    hod_params : dict, optional
        Parameters for the HOD model.
    tracer_profile_model : str or :class:`~profiles.Profile` subclass, optional
        A density profile model for the abundance of the tracer within haloes of a
        given mass.
    tracer_profile_params : dict, optional
        Parameters for the tracer density profile model.
    tracer_concentration_model : str or :class:`~concentration.CMRelation` subclass, optional
        A concentration-mass relation supporting the tracer profile.
    tracer_concentration_params : dict, optional
        Parameters for the tracer CM relation.
    tracer_density: float, optional
        Total density of the tracer, in the units specified by the HOD model. This
        can be used to set the minimum halo mass of the HOD.
    force_1halo_turnover : bool, optional
        Whether to force the 1-halo term to turnover on large scales. THis induces a
        heuristic modification which ensures that the 1-halo term does not grow
        larger than the two-halo term on very large scales.

    Other Parameters
    ----------------
    All other parameters are passed to :class:`~DMHaloModel`.
    """

    def __init__(
        self,
        hod_model="Zehavi05",
        hod_params={},
        tracer_profile_model=None,
        tracer_profile_params=None,
        tracer_concentration_model=None,
        tracer_concentration_params=None,
        tracer_density=None,
        force_1halo_turnover=True,
        **halomodel_kwargs,
    ):
        super().__init__(**halomodel_kwargs)

        # Initially save parameters to the class.
        self.hod_params = hod_params
        self.hod_model = hod_model
        self.tracer_profile_model, self.tracer_profile_params = (
            tracer_profile_model,
            tracer_profile_params or {},
        )
        self.tracer_concentration_model, self.tracer_concentration_params = (
            tracer_concentration_model,
            tracer_concentration_params or {},
        )

        self.force_1halo_turnover = force_1halo_turnover
        # A special argument, making it possible to define M_min by mean density
        self.tracer_density = tracer_density

        # Find mmin if we want to
        if tracer_density is not None:
            mmin = self._find_m_min(tracer_density)
            self.hod_params = {"M_min": mmin}

    def update(self, **kwargs):
        """Updates any parameter passed."""
        if "tracer_density" in kwargs:
            self.tracer_density = kwargs.pop("tracer_density")
        elif "hod_params" in kwargs:
            if "M_min" in kwargs["hod_params"]:
                self.tracer_density = None

        super().update(**kwargs)

        if self.tracer_density is not None:
            mmin = self._find_m_min(self.tracer_density)
            self.hod_params = {"M_min": mmin}

    # ===============================================================================
    # Parameters
    # ===============================================================================
    @parameter("param")
    def tracer_density(self, val):
        """Mean density of the tracer, ONLY if passed directly."""
        return val

    @parameter("param")
    def hod_params(self, val: dict):
        """Dictionary of parameters for the HOD model."""
        return val

    @parameter("model")
    def hod_model(self, val):
        """:class:`~hod.HOD` class."""
        if not (isinstance(val, str) or issubclass_(val, hod.HOD)):
            raise ValueError("hod_model must be a subclass of hod.HOD")
        elif isinstance(val, str):
            return get_model_(val, "halomod.hod")
        else:
            return val

    @parameter("param")
    def tracer_profile_params(self, val: dict):
        """Dictionary of parameters for the tracer Profile model."""
        assert val is None or isinstance(val, dict)
        if val is None:
            val = {}
        return val

    @parameter("model")
    def tracer_profile_model(self, val):
        """The tracer density halo_profile model."""
        if val is None:
            return val
        if not (isinstance(val, str) or issubclass_(val, profiles.Profile)):
            raise ValueError(
                "halo_profile_model must be a subclass of profiles.Profile"
            )
        if isinstance(val, str):
            return get_model_(val, "halomod.profiles")
        else:
            return val

    @parameter("model")
    def tracer_concentration_model(self, val):
        """The tracer concentration-mass relation."""
        if val is None:
            return val
        if not (isinstance(val, str) or issubclass_(val, CMRelation)):
            raise ValueError(
                "halo_concentration_model must be a subclass of concentration.CMRelation"
            )
        elif isinstance(val, str):
            return get_model_(val, "halomod.concentration")
        else:
            return val

    @parameter("param")
    def tracer_concentration_params(self, val):
        """Dictionary of parameters for tracer concentration-mass relation."""
        assert val is None or isinstance(val, dict)
        if val is None:
            val = {}
        return val

    @parameter("switch")
    def force_1halo_turnover(self, val):
        """Suppress 1-halo power on scales larger than a few virial radii."""
        return bool(val)

    # ===========================================================================
    # Basic Quantities
    # ===========================================================================
    # THE FOLLOWING IS LEFT IN AS A REMINDER NEVER TO DO IT
    # CHANGING THE MINIMUM MASS DYNAMICALLY DESTROYS MANY THINGS, LIKE THE ABILITY TO
    # CROSS-CORRELATE TWO CLASSES.
    # @cached_quantity
    # def mmin(self):
    #     "This is the true minimum mass for this framework"
    #     return min(self.Mmin, self.hod.mmin)
    #
    # @cached_quantity
    # def m(self):
    #     return 10 ** np.arange(self.mmin, self.Mmax, self.dlog10m)

    @cached_quantity
    def _tm(self):
        """
        A tracer mask -- i.e. a mask on mass which restricts the range to those where
        the tracer exists for the given HOD.
        """
        if self.hod.mmin is None:
            return self.m >= self.m.min()

        if self.hod.mmin < self.Mmin:
            warnings.warn(
                "The HOD is defined to lower masses than currently calculated. "
                "Please set Mmin lower."
            )

        return self.m >= 10 ** self.hod.mmin

    @cached_quantity
    def tracer_concentration(self):
        """Concentration-mass relation model instance."""
        if self.tracer_concentration_model is None:
            return self.halo_concentration

        this_filter = copy(self.filter)
        this_filter.power = self._power0

        if self.tracer_profile_model is None:
            this_profile = self.halo_profile_model(
                cm_relation=None, mdef=self.mdef, z=self.z, **self.halo_profile_params,
            )
        else:
            # Need to get the tracer profile params if it wasn't given.
            # If we have the same tracer and halo profiles, use the halo profile
            # params. Otherwise, don't give any params.
<<<<<<< HEAD
            if (
                self.tracer_profile_params == {}
=======
            # Note that tracer_profile_params *always* has to be a dict.
            if (
                not self.tracer_profile_params
>>>>>>> f2b76e1f
                and self.tracer_profile_model == self.halo_profile_model
            ):
                tr_params = self.halo_profile_params
            else:
                tr_params = self.tracer_profile_params

            this_profile = self.tracer_profile_model(
                cm_relation=None, mdef=self.mdef, z=self.z, **tr_params,
            )

        if (
<<<<<<< HEAD
            self.tracer_concentration_params == {}
=======
            not self.tracer_concentration_params
>>>>>>> f2b76e1f
            and self.tracer_concentration_model == self.halo_concentration_model
        ):
            tr_params = self.halo_concentration_params
        else:
            tr_params = self.tracer_concentration_params

        return self.tracer_concentration_model(
            cosmo=Cosmology(self.cosmo),
            filter0=this_filter,
            growth=self.growth,
            delta_c=self.delta_c,
            profile=this_profile,
            mdef=self.mdef,
            **tr_params,
        )

    @cached_quantity
    def tracer_cmz_relation(self):
        """The concentrations corresponding to :meth:`m`."""
        return self.tracer_concentration.cm(self.m, self.z)

    @cached_quantity
    def tracer_profile(self):
        """Object to calculate quantities of the tracer profile."""
        if self.tracer_profile_model is None:
            return self.halo_profile

        if (
<<<<<<< HEAD
            self.tracer_profile_params == {}
=======
            not self.tracer_profile_params
>>>>>>> f2b76e1f
            and self.tracer_profile_model == self.halo_profile_model
        ):
            tr_params = self.halo_profile_params
        else:
            tr_params = self.tracer_profile_params

        return self.tracer_profile_model(
            cm_relation=self.tracer_concentration,
            mdef=self.mdef,
            z=self.z,
            **tr_params,
        )

    @cached_quantity
    def hod(self):
        """A class representing the HOD"""
        return self.hod_model(
            cosmo=self.cosmo,
            cm_relation=self.tracer_concentration,
            profile=self.tracer_profile,
            mdef=self.mdef,
            **self.hod_params,
        )

    # ===========================================================================
    # Basic HOD Quantities
    # ===========================================================================
    @cached_quantity
    def total_occupation(self):
        """The mean total occupation of the tracer as a function of halo mass."""
        return self.hod.total_occupation(self.m)

    @cached_quantity
    def satellite_occupation(self):
        """The mean satellite occupation of the tracer as a function of halo mass."""
        return self.hod.satellite_occupation(self.m)

    @cached_quantity
    def central_occupation(self):
        """The mean central occupation of the tracer as a function of halo mass."""
        return self.hod.central_occupation(self.m)

    @property
    def _central_occupation(self):
        """The central occupation to use when integrating over mass.

        The reason is because if a sharp cut happens, we need to make sure the spline
        carries all the way through past the mmin as unity. Setting the pixel below mmin
        to zero causes a bad spline.
        """
        return (
            np.ones_like(self.m)
            if (
                self.hod.sharp_cut
                and (self.hod._central or self.hod.central_condition_inherent)
            )
            else self.central_occupation
        )

    @property
    def _total_occupation(self):
        """The total occupation to use when integrating over mass.

        See _central_occupation for why.
        """
        return self._central_occupation + self.satellite_occupation

    @property
    def tracer_mmin(self):
        """The minimum halo mass of integrals over the tracer population.

        This is a little tricky, because HOD's which don't enforce the central condition,
        even if they have a sharp cut at mmin, should not stop the integral at the
        central's Mmin, but should rather continue to pick up the satellites in lower
        mass haloes.
        """
        if self.hod.sharp_cut and (
            self.hod._central or self.hod.central_condition_inherent
        ):
            return 10 ** self.hod.mmin
        else:
            return None

    # ===========================================================================
    # Derived HOD Quantities
    # ===========================================================================
    @cached_quantity
    def mean_tracer_den(self):
        """
        The mean density of the tracer.

        This is always the *integrated* density. If `tracer_density` is supplied to the
        constructor, that value can be found as :meth:`.tracer_density`. It should be
        very close to this value.
        """
        return tools.spline_integral(
            self.m, self.dndm * self._total_occupation, xmin=self.tracer_mmin
        )

    @cached_quantity
    def mean_tracer_den_unit(self):
        """
        The mean density of the tracer, in the units defined in the HOD.
        """
        return self.mean_tracer_den * self.hod.unit_conversion(self.cosmo, self.z)

    @cached_quantity
    def bias_effective_tracer(self):
        """
        The tracer occupation-weighted halo bias factor (Tinker 2005).
        """
        # Integrand is just the density of galaxies at mass m by bias
        b = tools.spline_integral(
            self.m,
            self.dndm * self._total_occupation * self.halo_bias,
            xmin=self.tracer_mmin,
        )
        return b / self.mean_tracer_den

    @cached_quantity
    def mass_effective(self):
        """
        Average host-halo mass (in log10 units).
        """
        # Integrand is just the density of galaxies at mass m by m
        m = tools.spline_integral(
            self.m, self.m * self.dndm * self._total_occupation, xmin=self.tracer_mmin
        )

        return np.log10((m / self.mean_tracer_den))

    @cached_quantity
    def satellite_fraction(self):
        """The total fraction of tracers that are satellites.

        Note: this may not exist for every kind of tracer.
        """
        # Integrand is just the density of satellite galaxies at mass m
        s = tools.spline_integral(
            self.m, self.dndm * self.satellite_occupation, xmin=self.tracer_mmin
        )
        return s / self.mean_tracer_den

    @cached_quantity
    def central_fraction(self):
        """The total fraction of tracers that are centrals.

        Note: This may not exist for every kind of tracer.
        """
        return 1 - self.satellite_fraction

    @cached_quantity
    def tracer_density_m(self):
        """The total tracer density in halos of mass m."""
        return self.dndm * self.total_occupation

    # ===========================================================================
    # Tracer Profile cached quantities
    # ===========================================================================
    @cached_quantity
    def tracer_profile_ukm(self):
        """The mass-normalised fourier density profile of the tracer, shape (len(k), len(m))."""
        return self.tracer_profile.u(self.k, self.m, c=self.tracer_cmz_relation)

    @cached_quantity
    def tracer_profile_rho(self):
        """The mass-normalised density profile of the tracer, with shape (len(r), len(m))."""
        return self.tracer_profile.rho(
            self._r_table, self.m, norm="m", c=self.tracer_cmz_relation
        )

    @cached_quantity
    def tracer_profile_lam(self):
        """The mass-normalised profile self-convolution of the tracer, shape (len(r), len(m))."""
        if self.tracer_profile.has_lam:
            return self.tracer_profile.lam(
                self._r_table, self.m, c=self.tracer_cmz_relation
            )
        else:
            return None

    # ===========================================================================
    # 2-point tracer-tracer (HOD) statistics
    # ===========================================================================
    @cached_quantity
    def power_1h_ss_auto_tracer_fnc(self):
        """A callable returning the satellite-satellite part of
        the 1-halo term of the tracer auto-power spectrum.

        Note: May not exist for every kind of tracer.
        """
        integ = self.tracer_profile_ukm ** 2 * self.dndm * self.hod.ss_pairs(self.m)

        if self.force_1halo_turnover:
            r = np.pi / self.k / 10  # The 10 is a complete heuristic hack.
            mmin = (
                4 * np.pi * r ** 3 * self.mean_density0 * self.halo_overdensity_mean / 3
            )
            mask = np.outer(self.m, np.ones_like(self.k)) < mmin
            integ[mask.T] = 0

        p = np.zeros_like(self.k)
        for i, f in enumerate(integ):
            p[i] = tools.spline_integral(self.m, f, xmin=self.tracer_mmin)

        p /= self.mean_tracer_den ** 2

        return tools.ExtendedSpline(
            self.k,
            p,
            lower_func=tools._zero if self.force_1halo_turnover else "boundary",
            upper_func="power_law",
        )

    @property
    def power_1h_ss_auto_tracer(self):
        """The satellite-satellite part of the 1-halo term of the tracer auto-power spectrum.

        Note: May not exist for every kind of tracer.
        """
        return self.power_1h_ss_auto_tracer_fnc(self.k_hm)

    @cached_quantity
    def corr_1h_ss_auto_tracer_fnc(self):
        """
        A callable returning the satellite-satellite part of
        the 1-halo term of the tracer auto-correlation function.

        Note: May not exist for every kind of tracer.
        """

        ss_pairs = self.hod.ss_pairs(self.m)
        if self.tracer_profile.has_lam:
            c = np.zeros_like(self._r_table)
            for i, lam in enumerate(self.tracer_profile_lam):
                c[i] = tools.spline_integral(
                    self.m, lam * self.dndm * ss_pairs, xmin=self.tracer_mmin
                )
            c = c / self.mean_tracer_den ** 2 - 1

        else:
            c = tools.hankel_transform(
                self.power_1h_ss_auto_tracer_fnc, self._r_table, "r"
            )
        return tools.ExtendedSpline(
            self._r_table, c, lower_func="power_law", upper_func=tools._zero
        )

    @property
    def corr_1h_ss_auto_tracer(self):
        """
        The satellite-satellite part of the 1-halo term of the tracer auto-correlation function.

        Note: May not exist for every kind of tracer.
        """
        return self.corr_1h_ss_auto_tracer_fnc(self.r)

    @cached_quantity
    def power_1h_cs_auto_tracer_fnc(self):
        """
        A callable returning the cen-sat part of
        the 1-halo term of the tracer auto-power spectrum.

        Note: May not exist for every kind of tracer.
        """
        c = np.zeros_like(self.k)
        dens_min = 4 * np.pi * self.mean_density0 * self.halo_overdensity_mean / 3

        cs_pairs = self.hod.cs_pairs(self.m)
        for i, (k, u) in enumerate(zip(self.k, self.tracer_profile_ukm)):
            intg = self.dndm * 2 * cs_pairs * u

            if self.force_1halo_turnover:
                r = np.pi / k / 10  # The 10 is a complete heuristic hack.
                mmin = max(self.hod.mmin, dens_min * r ** 3)
            else:
                mmin = self.hod.mmin

            c[i] = tools.spline_integral(self.m, intg, xmin=10 ** mmin)

        c /= self.mean_tracer_den ** 2

        return tools.ExtendedSpline(
            self.k,
            c,
            lower_func=tools._zero if self.force_1halo_turnover else "boundary",
            upper_func="power_law" if np.all(c[-10:] > 0) else tools._zero,
        )

    @property
    def power_1h_cs_auto_tracer(self):
        """The cen-sat part of the 1-halo term of the tracer auto-power spectrum.

        Note: May not exist for every kind of tracer.
        """
        return self.power_1h_cs_auto_tracer_fnc(self.k_hm)

    @cached_quantity
    def corr_1h_cs_auto_tracer_fnc(self):
        """A callable returning the cen-sat part of
        the 1-halo term of the tracer auto-correlation function.

        Note: May not exist for every kind of tracer.
        """
        c = np.zeros_like(self._r_table)
        cs_pairs = self.hod.cs_pairs(self.m)
        for i, rho in enumerate(self.tracer_profile_rho):
            c[i] = tools.spline_integral(
                self.m, self.dndm * 2 * cs_pairs * rho, xmin=self.tracer_mmin
            )

        c = c / self.mean_tracer_den ** 2 - 1

        return tools.ExtendedSpline(
            self._r_table, c, lower_func="power_law", upper_func=tools._zero
        )

    @property
    def corr_1h_cs_auto_tracer(self):
        """The cen-sat part of the 1-halo term of the tracer auto-correlation function.

        Note: May not exist for every kind of tracer.
        """
        return self.corr_1h_cs_auto_tracer_fnc(self.r)

    @cached_quantity
    def power_1h_auto_tracer_fnc(self):
        """
        A callable returning the total 1-halo term of the tracer auto power spectrum.
        """
        return lambda k: (
            self.power_1h_cs_auto_tracer_fnc(k) + self.power_1h_ss_auto_tracer_fnc(k)
        )

    @property
    def power_1h_auto_tracer(self):
        """The total 1-halo term of the tracer auto power spectrum."""
        return self.power_1h_auto_tracer_fnc(self.k_hm)

    @cached_quantity
    def corr_1h_auto_tracer_fnc(self):
        """A callable returning the 1-halo term of the tracer auto correlations."""
        if self.tracer_profile.has_lam:
            c = np.zeros_like(self._r_table)

            ss_pairs = self.hod.ss_pairs(self.m)
            cs_pairs = self.hod.cs_pairs(self.m)
            for i, (rho, lam) in enumerate(
                zip(self.tracer_profile_rho, self.tracer_profile_lam)
            ):
                c[i] = tools.spline_integral(
                    self.m,
                    self.dndm
                    * (ss_pairs * lam + 2 * cs_pairs * rho)
                    * (self._central_occupation if self.hod._central else 1),
                    xmin=self.tracer_mmin,
                )

            c /= self.mean_tracer_den ** 2

        else:
            try:
                return (
                    lambda r: self.corr_1h_cs_auto_tracer_fnc(r)
                    + self.corr_1h_ss_auto_tracer_fnc(r)
                    + 1
                )
            except AttributeError:
                c = tools.hankel_transform(self.power_1h_auto_tracer_fnc, self.r, "r")

        return tools.ExtendedSpline(
            self._r_table, c, lower_func="power_law", upper_func=tools._zero
        )

    @property
    def corr_1h_auto_tracer(self):
        """The 1-halo term of the tracer auto correlations."""
        return self.corr_1h_auto_tracer_fnc(self.r)

    @cached_quantity
    def _power_2h_auto_tracer_primitive(self):
        """The 2-halo term of the tracer auto-power spectrum.

        This is 'primitive' because it can be 2D, i.e. it can have an r-based scale
        dependence based either on scale dependent bias or halo exclusion.
        """
        # It's possible that a better route for both scale-dep bias and halo-exclusion
        # is to use the scales r=2pi/k. But then you'd get correlation functions that
        # weren't necessarily the FT of the power...

        u = self.tracer_profile_ukm[:, self._tm]
        if self.sd_bias_model is not None:
            bias = np.outer(self.sd_bias_correction, self.halo_bias)[:, self._tm]
        else:
            bias = self.halo_bias[self._tm]

        inst = self.exclusion_model(
            m=self.m[self._tm],
            density=self.total_occupation[self._tm] * self.dndm[self._tm],
            Ifunc=self.total_occupation[self._tm]
            * self.dndm[self._tm]
            * u
            / self.mean_tracer_den,
            bias=bias,
            r=self._r_table,
            delta_halo=self.halo_overdensity_mean,
            mean_density=self.mean_density0,
            **self.exclusion_params,
        )

        if hasattr(inst, "density_mod"):
            self.__density_mod = inst.density_mod
        else:
            self.__density_mod = np.ones_like(self._r_table) * self.mean_tracer_den

        intg = inst.integrate()

        phh = self._power_halo_centres_fnc(self.k)

        if intg.ndim == 2:
            p = [
                tools.ExtendedSpline(
                    self.k,
                    x * phh,
                    lower_func=self.linear_power_fnc,
                    match_lower=True,
                    upper_func="power_law"
                    if (
                        self.exclusion_model == NoExclusion
                        and "filtered" not in self.hc_spectrum
                    )
                    else tools._zero,
                )
                for i, x in enumerate(intg)
            ]
        else:
            p = tools.ExtendedSpline(
                self.k,
                intg * phh,
                lower_func=self.linear_power_fnc,
                match_lower=True,
                upper_func="power_law"
                if (
                    self.exclusion_model == NoExclusion
                    and "filtered" not in self.hc_spectrum
                )
                else tools._zero,
            )

        return p

    @property
    def power_2h_auto_tracer(self):
        """The 2-halo term of the tracer auto-power spectrum."""
        # If there's nothing modifying the scale-dependence, just return the original power.
        if self.exclusion_model is NoExclusion and self.sd_bias_model is None:
            return self._power_2h_auto_tracer_primitive(self.k_hm)

        # Otherwise, first calculate the correlation function.
        out = tools.hankel_transform(
            self.corr_2h_auto_tracer_fnc, self.k_hm, "k", h=0.001
        )

        # Everything below about k=1e-2 is essentially just the linear power biased,
        # and the hankel transform stops working at some small k.
        if np.any(self.k_hm < 1e-2):
            warnings.warn(
                "power_2h_auto_tracer for k < 1e-2 is not computed directly, but "
                "is rather just the linear power * effective bias."
            )
            out[self.k_hm < 1e-2] = (
                self.power[self.k_hm < 1e-2] * self.bias_effective_tracer
            )

        return out

    @cached_quantity
    def corr_2h_auto_tracer_fnc(self):
        """A callable returning the 2-halo term of the tracer auto-correlation."""
        # Need to set h smaller here because this might need to be transformed back
        # to power.
        corr = tools.hankel_transform(
            self._power_2h_auto_tracer_primitive, self._r_table, "r", h=1e-4
        )

        # modify by the new density. This step is *extremely* sensitive to the exact
        # value of __density_mod at large
        # scales, where the ratio *should* be exactly 1.
        if self._r_table[-1] > 2 * self.halo_profile.halo_mass_to_radius(self.m[-1]):
            try:
                self.__density_mod *= self.mean_tracer_den / self.__density_mod[-1]
            except TypeError:
                pass

        corr = (self.__density_mod / self.mean_tracer_den) ** 2 * (1 + corr) - 1

        return tools.ExtendedSpline(
            self._r_table, corr, lower_func="power_law", upper_func=tools._zero
        )

    @property
    def corr_2h_auto_tracer(self):
        """The 2-halo term of the tracer auto-correlation."""
        return self.corr_2h_auto_tracer_fnc(self.r)

    @property
    def power_auto_tracer(self):
        """Auto-power spectrum of the tracer."""
        return self.power_1h_auto_tracer_fnc(self.k_hm) + self.power_2h_auto_tracer

    @cached_quantity
    def corr_auto_tracer_fnc(self):
        """A callable returning the tracer auto correlation function."""
        return lambda r: self.corr_1h_auto_tracer_fnc(r) + self.corr_2h_auto_tracer_fnc(
            r
        )

    @property
    def corr_auto_tracer(self):
        """The tracer auto correlation function."""
        return self.corr_auto_tracer_fnc(self.r)

    # ===========================================================================
    # Cross-correlations
    # ===========================================================================
    @cached_quantity
    def power_1h_cross_tracer_matter_fnc(self):
        """
        A callable returning the total 1-halo cross-power spectrum
        between tracer and matter.
        """
        p = np.zeros_like(self.k)
        for i, (ut, uh) in enumerate(
            zip(self.tracer_profile_ukm, self.halo_profile_ukm)
        ):
            p[i] = tools.spline_integral(
                self.m,
                self.dndm
                * (
                    uh * ut * self._total_occupation * self.m
                    + uh * self.satellite_occupation
                ),
                xmin=self.tracer_mmin,
            )

        p /= self.mean_tracer_den * self.mean_density
        return tools.ExtendedSpline(
            self.k, p, lower_func="power_law", upper_func="power_law"
        )

    @property
    def power_1h_cross_tracer_matter(self):
        """
        The total 1-halo cross-power spectrum
        between tracer and matter.
        """
        return self.power_1h_cross_tracer_matter_fnc(self.k_hm)

    @cached_quantity
    def corr_1h_cross_tracer_matter_fnc(self):
        """A callable returning the 1-halo term of the cross correlation
        between tracer and matter."""
        corr = tools.hankel_transform(
            self.power_1h_cross_tracer_matter_fnc, self._r_table, "r"
        )
        return tools.ExtendedSpline(
            self._r_table, corr, lower_func="power_law", upper_func=tools._zero
        )

    @property
    def corr_1h_cross_tracer_matter(self):
        """The 1-halo term of the cross correlation between tracer and matter."""
        return self.corr_1h_cross_tracer_matter_fnc(self.r)

    @cached_quantity
    def power_2h_cross_tracer_matter_fnc(self):
        """A callable returning the 2-halo term of the cross-power spectrum
        between tracer and matter."""
        # Do this the simple way for now
        bt = np.zeros_like(self.k)
        bm = np.zeros_like(self.k)
        for i, (ut, um) in enumerate(
            zip(self.tracer_profile_ukm, self.halo_profile_ukm)
        ):
            bt[i] = tools.spline_integral(
                self.m,
                self.dndm * self.halo_bias * self._total_occupation * ut,
                xmin=self.tracer_mmin,
            )
            bm[i] = tools.spline_integral(
                self.m, self.dndm * self.halo_bias * self.m * um
            )

        power = (
            bt
            * bm
            * self._power_halo_centres_fnc(self.k)
            / (self.mean_tracer_den * self.mean_density)
        )

        return tools.ExtendedSpline(
            self.k,
            power,
            lower_func="power_law",
            upper_func="power_law"
            if "filtered" not in self.hc_spectrum
            else tools._zero,
        )

    @property
    def power_2h_cross_tracer_matter(self):
        """The 2-halo term of the cross-power spectrum
        between tracer and matter."""
        return self.power_2h_cross_tracer_matter_fnc(self.k_hm)

    @cached_quantity
    def corr_2h_cross_tracer_matter_fnc(self):
        """A callable returning the 2-halo term of the cross-correlation
        between tracer and matter."""
        corr = tools.hankel_transform(
            self.power_2h_cross_tracer_matter_fnc, self._r_table, "r"
        )
        return tools.ExtendedSpline(
            self._r_table, corr, lower_func="power_law", upper_func=tools._zero
        )

    @property
    def corr_2h_cross_tracer_matter(self):
        """The 2-halo term of the cross-correlation
        between tracer and matter."""
        return self.corr_2h_cross_tracer_matter_fnc(self.r)

    @cached_quantity
    def power_cross_tracer_matter_fnc(self):
        """A callable returning cross-power spectrum of tracer and matter."""
        return lambda k: self.power_1h_cross_tracer_matter_fnc(
            k
        ) + self.power_2h_cross_tracer_matter_fnc(k)

    @property
    def power_cross_tracer_matter(self):
        """Cross-power spectrum between tracer and matter."""
        return self.power_cross_tracer_matter_fnc(self.k_hm)

    @cached_quantity
    def corr_cross_tracer_matter_fnc(self):
        """A callable returning the cross-correlation of tracer with matter."""
        return (
            lambda r: self.corr_1h_cross_tracer_matter_fnc(r)
            + self.corr_2h_cross_tracer_matter_fnc(r)
            + 1
        )

    @property
    def corr_cross_tracer_matter(self):
        """Cross-correlation of tracer with matter."""
        return self.corr_cross_tracer_matter_fnc(self.r)

    # ===========================================================================
    # Other utilities
    # ===========================================================================
    def _find_m_min(self, ng):
        """
        Calculate the minimum mass of a halo to contain a (central) galaxy
        based on a known mean galaxy density.
        """

        self.power  # This just makes sure the power is gotten and copied
        c = self.clone(hod_params={"M_min": self.Mmin}, dlog10m=0.01)

        integrand = c.m[c._tm] * c.dndm[c._tm] * c.total_occupation[c._tm]

        density_message = (
            f"Maximum mean galaxy density exceeded. User input required density of {ng}, "
            "but maximum density (with HOD M_min == DM Mmin) is {}. "
            "Consider decreasing Mmin,or checking tracer_density."
        )
        if self.hod.sharp_cut:
            integral = intg.cumtrapz(integrand[::-1], dx=np.log(c.m[1] / c.m[0]))

            if integral[-1] < ng:
                raise NGException(density_message.format(integral[-1]))

            ind = np.where(integral > ng)[0][0]

            m = c.m[c._tm][::-1][1:][max(ind - 4, 0) : min(ind + 4, len(c.m))]
            integral = integral[max(ind - 4, 0) : min(ind + 4, len(c.m))]

            spline_int = spline(np.log(integral), np.log(m), k=3)
            mmin = spline_int(np.log(ng)) / np.log(10)
        else:
            # Anything else requires us to do some optimization unfortunately.
            integral = intg.simps(integrand, dx=np.log(c.m[1] / c.m[0]))
            if integral < ng:
                raise NGException(density_message.format(integral))

            def model(mmin):
                c.update(hod_params={"M_min": mmin})
                integrand = c.m[c._tm] * c.dndm[c._tm] * c.total_occupation[c._tm]
                integral = intg.simps(integrand, dx=np.log(c.m[1] / c.m[0]))
                return abs(integral - ng)

            res = minimize(
                model, 12.0, tol=1e-3, method="Nelder-Mead", options={"maxiter": 200}
            )
            mmin = res.x[0]

        return mmin

    # =============================
    # For Compatibility
    # =============================
    @property
    def corr_gg_1h(self):
        """See :func:`corr_1h_auto_tracer`."""
        warnings.warn("This method is deprecated in favour of corr_1h_auto_tracer")
        return self.corr_1h_auto_tracer

    @property
    def corr_gg_2h(self):
        """See :func:`corr_2h_auto_tracer`."""
        warnings.warn("This method is deprecated in favour of corr_2h_auto_tracer")
        return self.corr_2h_auto_tracer

    @property
    def corr_gg(self):
        """See :func:`corr_auto_tracer`."""
        warnings.warn("This method is deprecated in favour of corr_auto_tracer")
        return self.corr_auto_tracer

    @property
    def power_gg_1h(self):
        """See :func:`corr_auto_tracer`."""
        warnings.warn("This method is deprecated in favour of power_1h_auto_tracer")
        return self.power_1h_auto_tracer

    @property
    def power_gg_2h(self):
        """See :func:`power_2h_auto_tracer`."""
        warnings.warn("This method is deprecated in favour of power_2h_auto_tracer")
        return self.power_2h_auto_tracer

    @property
    def power_gg(self):
        """See :func:`power_auto_tracer`."""
        warnings.warn("This method is deprecated in favour of power_auto_tracer")
        return self.power_auto_tracer

    @property
    def corr_mm_1h(self):
        """See :func:`corr_1h_auto_matter`."""
        warnings.warn("This method is deprecated in favour of corr_1h_auto_matter")
        return self.corr_1h_auto_matter

    @property
    def corr_mm_2h(self):
        """See :func:`corr_2h_auto_matter`."""
        warnings.warn("This method is deprecated in favour of corr_2h_auto_matter")
        return self.corr_2h_auto_matter

    @property
    def corr_mm(self):
        """See :func:`corr_auto_matter`."""
        warnings.warn("This method is deprecated in favour of corr_auto_matter")
        return self.corr_auto_matter

    @property
    def power_mm_1h(self):
        """See :func:`power_1h_auto_matter`."""
        warnings.warn("This method is deprecated in favour of power_1h_auto_matter")
        return self.power_1h_auto_matter

    @property
    def power_mm_2h(self):
        """See :func:`power_2h_auto_matter`."""
        warnings.warn("This method is deprecated in favour of power_2h_auto_matter")
        return self.power_2h_auto_matter

    @property
    def power_mm(self):
        """See :func:`power_auto_matter`."""
        warnings.warn("This method is deprecated in favour of power_auto_matter")
        return self.power_auto_matter


# For compatibility
HaloModel = TracerHaloModel


class NGException(Exception):
    pass<|MERGE_RESOLUTION|>--- conflicted
+++ resolved
@@ -971,14 +971,8 @@
             # Need to get the tracer profile params if it wasn't given.
             # If we have the same tracer and halo profiles, use the halo profile
             # params. Otherwise, don't give any params.
-<<<<<<< HEAD
-            if (
-                self.tracer_profile_params == {}
-=======
-            # Note that tracer_profile_params *always* has to be a dict.
             if (
                 not self.tracer_profile_params
->>>>>>> f2b76e1f
                 and self.tracer_profile_model == self.halo_profile_model
             ):
                 tr_params = self.halo_profile_params
@@ -990,11 +984,7 @@
             )
 
         if (
-<<<<<<< HEAD
-            self.tracer_concentration_params == {}
-=======
             not self.tracer_concentration_params
->>>>>>> f2b76e1f
             and self.tracer_concentration_model == self.halo_concentration_model
         ):
             tr_params = self.halo_concentration_params
@@ -1023,11 +1013,7 @@
             return self.halo_profile
 
         if (
-<<<<<<< HEAD
-            self.tracer_profile_params == {}
-=======
             not self.tracer_profile_params
->>>>>>> f2b76e1f
             and self.tracer_profile_model == self.halo_profile_model
         ):
             tr_params = self.halo_profile_params
