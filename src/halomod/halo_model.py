--- conflicted
+++ resolved
@@ -629,22 +629,11 @@
 
     @cached_quantity
     def power_1h_auto_matter_fnc(self):
-<<<<<<< HEAD
         """A callable returning the halo model 1-halo DM auto-power spectrum."""
-        u = self.halo_profile_ukm
-        integrand = self.dndm * self.m ** 3 * u ** 2
-
-        p = (
-            intg.trapz(integrand, dx=np.log(10) * self.dlog10m)
-            / self.mean_density0 ** 2
-=======
-        """A callable returning the halo model-derived nonlinear
-        1-halo dark matter auto-power spectrum."""
         p = self._do_1halo_integral(
             max_mmin=self.m[0],
             integrand=self.dndm * self.m ** 2 * self.halo_profile_ukm ** 2,
             mean_dens=self.mean_density0,
->>>>>>> f05c753c
         )
 
         return tools.ExtendedSpline(
