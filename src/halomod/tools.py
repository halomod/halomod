--- conflicted
+++ resolved
@@ -1,11 +1,6 @@
 """
-<<<<<<< HEAD
-Module defining a series of utility functions to perform hankel transformation
-=======
 Modules defining a series of utility functions to perform hankel transformation
->>>>>>> c64bd3bf
 and Fourier transformation from correlation function to power spectrum.
-
 """
 from typing import List
 
